--- conflicted
+++ resolved
@@ -15,13 +15,7 @@
     branches: ["main"]
   pull_request:
     paths:
-<<<<<<< HEAD
-      - 'docs/docs/**'
-      - 'examples/**'
-      - 'examples/*'
-=======
       - '**.ipynb'
->>>>>>> a612b4f8
       - 'deno.json'
   workflow_dispatch:
 

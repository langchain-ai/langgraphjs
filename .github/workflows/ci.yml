--- conflicted
+++ resolved
@@ -36,12 +36,8 @@
 
       - name: Install dependencies
         run: yarn install --immutable
-<<<<<<< HEAD
 
-      - name: Check linting
-=======
       - name: Build
->>>>>>> 653887d0
         run: yarn build
 
   lint:
@@ -57,10 +53,7 @@
 
       - name: Install dependencies
         run: yarn install --immutable
-<<<<<<< HEAD
 
-=======
->>>>>>> 653887d0
       - name: Check linting
         run: yarn run lint
 
@@ -77,10 +70,7 @@
 
       - name: Install dependencies
         run: yarn install --immutable
-<<<<<<< HEAD
 
-=======
->>>>>>> 653887d0
       - name: Check formatting
         run: yarn run format:check
 

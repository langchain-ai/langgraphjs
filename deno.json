{
  "imports": {
    "langchain/": "npm:/langchain/",
    "@langchain/openai": "npm:@langchain/openai",
    "@langchain/community/": "npm:/@langchain/community/",
<<<<<<< HEAD
    "@langchain/core/": "npm:/@langchain/core@^0.1.22/",
    "@langchain/langgraph": "npm:/@langchain/langgraph",
    "@langchain/langgraph/": "npm:/@langchain/langgraph/",
    "dotenv/": "npm:/dotenv/",
    "zod": "npm:zod",
    "d3": "npm:d3",
    "chromadb": "npm:/chromadb",
    "zod-to-json-schema": "npm:/zod-to-json-schema",
    "cheerio": "npm:/cheerio"
=======
    "@langchain/core/": "npm:/@langchain/core/",
    "@langchain/langgraph": "npm:/@langchain/langgraph@0.0.6",
    "@langchain/langgraph/": "npm:/@langchain/langgraph@0.0.6/",
    "dotenv/": "npm:/dotenv/",
    "zod": "npm:/zod",
    "d3": "npm:/d3",
    "zod-to-json-schema": "npm:/zod-to-json-schema"
>>>>>>> 46ffcca5
  }
}<|MERGE_RESOLUTION|>--- conflicted
+++ resolved
@@ -3,24 +3,14 @@
     "langchain/": "npm:/langchain/",
     "@langchain/openai": "npm:@langchain/openai",
     "@langchain/community/": "npm:/@langchain/community/",
-<<<<<<< HEAD
-    "@langchain/core/": "npm:/@langchain/core@^0.1.22/",
+    "@langchain/core/": "npm:/@langchain/core/",
     "@langchain/langgraph": "npm:/@langchain/langgraph",
     "@langchain/langgraph/": "npm:/@langchain/langgraph/",
     "dotenv/": "npm:/dotenv/",
-    "zod": "npm:zod",
-    "d3": "npm:d3",
-    "chromadb": "npm:/chromadb",
-    "zod-to-json-schema": "npm:/zod-to-json-schema",
-    "cheerio": "npm:/cheerio"
-=======
-    "@langchain/core/": "npm:/@langchain/core/",
-    "@langchain/langgraph": "npm:/@langchain/langgraph@0.0.6",
-    "@langchain/langgraph/": "npm:/@langchain/langgraph@0.0.6/",
-    "dotenv/": "npm:/dotenv/",
     "zod": "npm:/zod",
     "d3": "npm:/d3",
-    "zod-to-json-schema": "npm:/zod-to-json-schema"
->>>>>>> 46ffcca5
+    "zod-to-json-schema": "npm:/zod-to-json-schema",
+    "chromadb": "npm:/chromadb",
+    "cheerio": "npm:/cheerio"
   }
 }
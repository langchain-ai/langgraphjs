--- conflicted
+++ resolved
@@ -19,6 +19,7 @@
     "\n",
     "      For more on how to upgrade `@langchain/core`, check out [the instructions here](https://js.langchain.com/v0.2/docs/how_to/installation/#installing-integration-packages).\n",
     "    </p>\n",
+    "\n",
     "</div>\n",
     "\n",
     "This how-to guide closely follows the others in this directory, showing how to\n",
@@ -267,10 +268,7 @@
    "outputs": [],
    "source": [
     "import { END, START, StateGraph } from \"@langchain/langgraph\";\n",
-    "import {\n",
-    "  AIMessage,\n",
-    "  AIMessageChunk,\n",
-    "} from \"@langchain/core/messages\";\n",
+    "import { AIMessage, AIMessageChunk } from \"@langchain/core/messages\";\n",
     "import { RunnableConfig } from \"@langchain/core/runnables\";\n",
     "\n",
     "const routeMessage = (state: IState) => {\n",
@@ -289,19 +287,12 @@
     "  config?: RunnableConfig,\n",
     ") => {\n",
     "  const { messages } = state;\n",
-<<<<<<< HEAD
     "  const responseMessage = await boundModel.invoke(messages, config);\n",
-=======
-    "  const responseMessage = await boundModel.invoke(messages);\n",
->>>>>>> 3c16d1b6
     "  return { messages: [responseMessage] };\n",
     "\n",
     "  // For versions of @langchain/core < 0.2.3, you must call `.stream()`\n",
     "  // and aggregate the response instead of calling `.invoke()`.\n",
-<<<<<<< HEAD
     "  // import { concat } from \"@langchain/core/utils/stream\";\n",
-=======
->>>>>>> 3c16d1b6
     "\n",
     "  // const streamOut = await boundModel.stream(messages, config);\n",
     "  // let finalMessage: AIMessageChunk | undefined = undefined;\n",

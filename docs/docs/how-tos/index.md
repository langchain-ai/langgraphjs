# How-to guides

Welcome to the LangGraphJS How-to Guides! These guides provide practical, step-by-step instructions for accomplishing key tasks in LangGraphJS. 

## In Progress

🚧 This section is currently in progress. Check back later for updates! 🚧


## Core

The core guides show how to address common needs when building a out AI workflows, with special focus placed on [ReAct](https://arxiv.org/abs/2210.03629)-style agents with [tool calling](https://js.langchain.com/v0.2/docs/how_to/tool_calling/).

- [Persistence](persistence.ipynb): How to give your graph "memory" and resiliance by saving and loading state
<<<<<<< HEAD
- [Time travel](time-travel.ipynb): How to navigate and manipulate graph state history once it's persisted
- [Streaming responses](streaming-tokens.ipynb): How to stream agent responses in real-time
- [Configuration](configuration.ipynb): How to indicate that a graph can swap out configurable components
=======
- [Stream tokens](stream-tokens.ipynb): How to stream tokens and tool calls from your agent within a graph
>>>>>>> 89a24e5d
<|MERGE_RESOLUTION|>--- conflicted
+++ resolved
@@ -12,10 +12,6 @@
 The core guides show how to address common needs when building a out AI workflows, with special focus placed on [ReAct](https://arxiv.org/abs/2210.03629)-style agents with [tool calling](https://js.langchain.com/v0.2/docs/how_to/tool_calling/).
 
 - [Persistence](persistence.ipynb): How to give your graph "memory" and resiliance by saving and loading state
-<<<<<<< HEAD
 - [Time travel](time-travel.ipynb): How to navigate and manipulate graph state history once it's persisted
-- [Streaming responses](streaming-tokens.ipynb): How to stream agent responses in real-time
-- [Configuration](configuration.ipynb): How to indicate that a graph can swap out configurable components
-=======
 - [Stream tokens](stream-tokens.ipynb): How to stream tokens and tool calls from your agent within a graph
->>>>>>> 89a24e5d
+- [Configuration](configuration.ipynb): How to indicate that a graph can swap out configurable components
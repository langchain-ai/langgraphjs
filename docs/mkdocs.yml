--- conflicted
+++ resolved
@@ -122,17 +122,13 @@
           - Call tools using ToolNode: "how-tos/tool-calling.ipynb"
           - Handle tool calling errors: "how-tos/tool-calling-errors.ipynb"
           - Force an agent to call a tool: "how-tos/force-calling-a-tool-first.ipynb"
-<<<<<<< HEAD
           - Pass config to tools: "how-tos/pass-config-to-tools.ipynb"
           - Pass graph state to tools: "how-tos/pass-graph-state-to-tools.ipynb"
-=======
-          # - Pass graph state to tools: how-tos/pass-run-time-values-to-tools.ipynb TODO
       - Prebuilt ReAct Agent:
           - Create a ReAct agent: "how-tos/create-react-agent.ipynb"
           - Add memory to a ReAct agent: "how-tos/react-memory.ipynb"
           - Add a system prompt to a ReAct agent: "how-tos/react-system-prompt.ipynb"
           - Add Human-in-the-loop to a ReAct agent: "how-tos/react-human-in-the-loop.ipynb"
->>>>>>> 30b6187a
       - Other:
           - Add runtime configuration: "how-tos/configuration.ipynb"
           - Force an agent to call a tool: "how-tos/force-calling-a-tool-first.ipynb"

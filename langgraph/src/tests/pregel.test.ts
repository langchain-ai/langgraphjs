/* eslint-disable no-process-env */
import { it, expect, jest, beforeAll, describe } from "@jest/globals";
import {
  RunnableConfig,
  RunnableLambda,
  RunnablePassthrough,
} from "@langchain/core/runnables";
import { AgentAction, AgentFinish } from "@langchain/core/agents";
import { PromptTemplate } from "@langchain/core/prompts";
import { FakeStreamingLLM } from "@langchain/core/utils/testing";
import { Tool } from "@langchain/core/tools";
import { z } from "zod";
import {
  AIMessage,
  BaseMessage,
  FunctionMessage,
  HumanMessage,
} from "@langchain/core/messages";
import { FakeChatModel } from "./utils.js";
import { LastValue } from "../channels/last_value.js";
import { END, Graph, StateGraph } from "../graph/index.js";
import { Topic } from "../channels/topic.js";
import { PregelNode } from "../pregel/read.js";
import { InvalidUpdateError } from "../channels/base.js";
import { MemorySaverAssertImmutable } from "../checkpoint/memory.js";
import { BinaryOperatorAggregate } from "../channels/binop.js";
import { Channel, GraphRecursionError, Pregel } from "../pregel/index.js";
import { ToolExecutor, createAgentExecutor } from "../prebuilt/index.js";
import { MessageGraph } from "../graph/message.js";
import { PASSTHROUGH } from "../pregel/write.js";

// Tracing slows down the tests
beforeAll(() => {
  process.env.LANGCHAIN_TRACING_V2 = "false";
  process.env.LANGCHAIN_ENDPOINT = "";
  process.env.LANGCHAIN_ENDPOINT = "";
  process.env.LANGCHAIN_API_KEY = "";
  process.env.LANGCHAIN_PROJECT = "";
});

describe("Channel", () => {
  describe("writeTo", () => {
    it("should return a ChannelWrite instance with the expected writes", () => {
      // call method / assertions
      const channelWrite = Channel.writeTo(["foo", "bar"], {
        fixed: 6,
        func: () => 42,
        runnable: new RunnablePassthrough(),
      });

      expect(channelWrite.writes.length).toBe(5);
      expect(channelWrite.writes[0]).toEqual({
        channel: "foo",
        value: PASSTHROUGH,
        skipNone: false,
      });
      expect(channelWrite.writes[1]).toEqual({
        channel: "bar",
        value: PASSTHROUGH,
        skipNone: false,
      });
      expect(channelWrite.writes[2]).toEqual({
        channel: "fixed",
        value: 6,
        skipNone: false,
      });
      // TODO: Figure out how to assert the mapper value
      // expect(channelWrite.writes[3]).toEqual({
      //   channel: "func",
      //   value: PASSTHROUGH,
      //   skipNone: true,
      //   mapper: new RunnableLambda({ func: () => 42}),
      // });
      expect(channelWrite.writes[4]).toEqual({
        channel: "runnable",
        value: PASSTHROUGH,
        skipNone: true,
        mapper: new RunnablePassthrough(),
      });
    });
  });
});

describe("Pregel", () => {
  describe("constructor", () => {
    it("should throw an error if interrupts are provided but no checkpointer is provided", () => {
      // call method / assertions
      expect(() => {
        const chain = Channel.subscribeTo("input").pipe(
          Channel.writeTo(["output"])
        );

        // eslint-disable-next-line no-new
        new Pregel({
          nodes: { one: chain },
          interruptAfterNodes: ["one"],
          checkpointer: undefined,
        });
      }).toThrowError();
    });
  });
});

it("can invoke pregel with a single process", async () => {
  const addOne = jest.fn((x: number): number => x + 1);
  const chain = Channel.subscribeTo("input")
    .pipe(addOne)
    .pipe(Channel.writeTo(["output"]));

  const app = new Pregel({
    nodes: {
      one: chain,
    },
    channels: {
      input: new LastValue<number>(),
      output: new LastValue<number>(),
    },
    inputChannels: "input",
    outputChannels: "output",
  });

  expect(await app.invoke(2)).toBe(3);
  expect(await app.invoke(2, { outputKeys: ["output"] })).toEqual({
    output: 3,
  });
  expect(() => app.toString()).not.toThrow();
  // Verify the mock was called correctly
  expect(addOne).toHaveBeenCalled();
});

it("can invoke graph with a single process", async () => {
  const addOne = jest.fn((x: number): number => x + 1);

  const graph = new Graph();
  graph.addNode("add_one", addOne);
  graph.setEntryPoint("add_one");
  graph.setFinishPoint("add_one");
  const gapp = graph.compile();

  expect(await gapp.invoke(2)).toBe(3);
});

it("should process input and produce output with implicit channels", async () => {
  const addOne = jest.fn((x: number): number => x + 1);
  const chain = Channel.subscribeTo("input")
    .pipe(addOne)
    .pipe(Channel.writeTo(["output"]));

  const app = new Pregel({ nodes: { one: chain } });

  expect(await app.invoke(2)).toBe(3);

  // Verify the mock was called correctly
  expect(addOne).toHaveBeenCalled();
});

it("should process input and write kwargs correctly", async () => {
  const addOne = jest.fn((x: number): number => x + 1);
  const chain = Channel.subscribeTo("input")
    .pipe(addOne)
    .pipe(
      Channel.writeTo(["output"], {
        fixed: 5,
        outputPlusOne: (x: number) => x + 1,
      })
    );

  const app = new Pregel({
    nodes: { one: chain },
    outputChannels: ["output", "fixed", "outputPlusOne"],
  });

  expect(await app.invoke(2)).toEqual({
    output: 3,
    fixed: 5,
    outputPlusOne: 4,
  });
});

it("should throw if you try to join channels when all are not named", async () => {
  const channel = Channel.subscribeTo("input");
  expect(() => {
    channel.join(["someChannelName"]);
  }).toThrowError();
});

it("should invoke single process in out objects", async () => {
  const addOne = jest.fn((x: number): number => x + 1);
  const chain = Channel.subscribeTo("input")
    .pipe(addOne)
    .pipe(Channel.writeTo(["output"]));

  const app = new Pregel({
    nodes: {
      one: chain,
    },
    outputChannels: ["output"],
  });

  expect(await app.invoke(2)).toEqual({ output: 3 });
});

it("should process input and output as objects", async () => {
  const addOne = jest.fn((x: number): number => x + 1);
  const chain = Channel.subscribeTo("input")
    .pipe(addOne)
    .pipe(Channel.writeTo(["output"]));

  const app = new Pregel({
    nodes: { one: chain },
    inputChannels: ["input"],
    outputChannels: ["output"],
  });

  expect(await app.invoke({ input: 2 })).toEqual({ output: 3 });
});

it("should invoke two processes and get correct output", async () => {
  const addOne = jest.fn((x: number): number => x + 1);

  const one = Channel.subscribeTo("input")
    .pipe(addOne)
    .pipe(Channel.writeTo(["inbox"]));
  const two = Channel.subscribeTo("inbox")
    .pipe(addOne)
    .pipe(Channel.writeTo(["output"]));

  const app = new Pregel({
    nodes: { one, two },
  });

  await expect(app.invoke(2, { recursionLimit: 1 })).rejects.toThrow(
    GraphRecursionError
  );

  expect(await app.invoke(2)).toEqual(4);

  const stream = await app.stream(2);
  let step = 0;
  for await (const value of stream) {
    if (step === 0) {
      expect(value).toEqual({ inbox: 3 });
    } else if (step === 1) {
      expect(value).toEqual({ output: 4 });
    }
    step += 1;
  }
});

it("should process two processes with object input and output", async () => {
  const addOne = jest.fn((x: number): number => x + 1);
  const one = Channel.subscribeTo("input")
    .pipe(addOne)
    .pipe(Channel.writeTo(["inbox"]));
  const two = Channel.subscribeTo("inbox")
    .pipe(new RunnableLambda({ func: addOne }).map())
    .pipe(Channel.writeTo(["output"]).map());

  const app = new Pregel({
    nodes: { one, two },
    channels: { inbox: new Topic<number>() },
    inputChannels: ["input", "inbox"],
  });

  const streamResult = await app.stream(
    { input: 2, inbox: 12 },
    { outputKeys: "output" }
  );
  const outputResults = [];
  for await (const result of streamResult) {
    outputResults.push(result);
  }
  expect(outputResults).toEqual([13, 4]); // [12 + 1, 2 + 1 + 1]

  const fullStreamResult = await app.stream({ input: 2, inbox: 12 });
  const fullOutputResults = [];
  for await (const result of fullStreamResult) {
    fullOutputResults.push(result);
  }
  expect(fullOutputResults).toEqual([
    { inbox: [3], output: 13 },
    { output: 4 },
  ]);
});

it("should process batch with two processes and delays", async () => {
  const addOneWithDelay = jest.fn(
    (inp: number): Promise<number> =>
      new Promise((resolve) => {
        setTimeout(() => resolve(inp + 1), inp * 100);
      })
  );

  const one = Channel.subscribeTo("input")
    .pipe(addOneWithDelay)
    .pipe(Channel.writeTo(["one"]));
  const two = Channel.subscribeTo("one")
    .pipe(addOneWithDelay)
    .pipe(Channel.writeTo(["output"]));

  const app = new Pregel({
    nodes: { one, two },
  });

  expect(await app.batch([3, 2, 1, 3, 5])).toEqual([5, 4, 3, 5, 7]);
  expect(await app.batch([3, 2, 1, 3, 5], { outputKeys: ["output"] })).toEqual([
    { output: 5 },
    { output: 4 },
    { output: 3 },
    { output: 5 },
    { output: 7 },
  ]);
});

it("should process batch with two processes and delays with graph", async () => {
  const addOneWithDelay = jest.fn(
    (inp: number): Promise<number> =>
      new Promise((resolve) => {
        setTimeout(() => resolve(inp + 1), inp * 100);
      })
  );

  const graph = new Graph();
  graph.addNode("add_one", addOneWithDelay);
  graph.addNode("add_one_more", addOneWithDelay);
  graph.setEntryPoint("add_one");
  graph.setFinishPoint("add_one_more");
  graph.addEdge("add_one", "add_one_more");
  const gapp = graph.compile();

  expect(await gapp.batch([3, 2, 1, 3, 5])).toEqual([5, 4, 3, 5, 7]);
});

it("should batch many processes with input and output", async () => {
  const testSize = 100;
  const addOne = jest.fn((x: number) => x + 1);

  const nodes: Record<string, PregelNode> = {
<<<<<<< HEAD
    "-1": Channel.subscribeTo("input")
      .pipe(addOne)
      .pipe(Channel.writeTo(["-1"])),
=======
    "-1": Channel.subscribeTo("input").pipe(addOne).pipe(Channel.writeTo("-1")),
>>>>>>> 099fafa3
  };

  for (let i = 0; i < testSize - 2; i += 1) {
    nodes[String(i)] = Channel.subscribeTo(String(i - 1))
      .pipe(addOne)
      .pipe(Channel.writeTo([String(i)]));
  }
  nodes.last = Channel.subscribeTo(String(testSize - 3))
    .pipe(addOne)
    .pipe(Channel.writeTo(["output"]));

  const app = new Pregel({ nodes });

  for (let i = 0; i < 3; i += 1) {
    await expect(
      app.batch([2, 1, 3, 4, 5], { recursionLimit: testSize })
    ).resolves.toEqual([
      2 + testSize,
      1 + testSize,
      3 + testSize,
      4 + testSize,
      5 + testSize,
    ]);
  }
});

it("should raise InvalidUpdateError when the same LastValue channel is updated twice in one iteration", async () => {
  const addOne = jest.fn((x: number): number => x + 1);

  const one = Channel.subscribeTo("input")
    .pipe(addOne)
    .pipe(Channel.writeTo(["output"]));
  const two = Channel.subscribeTo("input")
    .pipe(addOne)
    .pipe(Channel.writeTo(["output"]));

  const app = new Pregel({
    nodes: { one, two },
  });

  await expect(app.invoke(2)).rejects.toThrow(InvalidUpdateError);
});

it("should process two inputs to two outputs validly", async () => {
  const addOne = jest.fn((x: number): number => x + 1);

  const one = Channel.subscribeTo("input")
    .pipe(addOne)
    .pipe(Channel.writeTo(["output"]));
  const two = Channel.subscribeTo("input")
    .pipe(addOne)
    .pipe(Channel.writeTo(["output"]));

  const app = new Pregel({
    nodes: { one, two },
    channels: { output: new Topic<number>() },
  });

  // An Inbox channel accumulates updates into a sequence
  expect(await app.invoke(2)).toEqual([3, 3]);
});

it("should handle checkpoints correctly", async () => {
  const inputPlusTotal = jest.fn(
    (x: { total: number; input: number }): number => x.total + x.input
  );
  const raiseIfAbove10 = (input: number): number => {
    if (input > 10) {
      throw new Error("Input is too large");
    }
    return input;
  };

  const one = Channel.subscribeTo(["input"])
    .join(["total"])
    .pipe(inputPlusTotal)
    .pipe(Channel.writeTo(["output", "total"]))
    .pipe(raiseIfAbove10);

  const memory = new MemorySaverAssertImmutable();

  const app = new Pregel({
    nodes: { one },
    channels: { total: new BinaryOperatorAggregate<number>((a, b) => a + b) },
    checkpointer: memory,
  });

  // total starts out as 0, so output is 0+2=2
  await expect(
    app.invoke(2, { configurable: { threadId: "1" } })
  ).resolves.toBe(2);
  let checkpoint = await memory.get({ configurable: { threadId: "1" } });
  expect(checkpoint).not.toBeNull();
  expect(checkpoint?.channelValues.total).toBe(2);

  // total is now 2, so output is 2+3=5
  await expect(
    app.invoke(3, { configurable: { threadId: "1" } })
  ).resolves.toBe(5);
  checkpoint = await memory.get({ configurable: { threadId: "1" } });
  expect(checkpoint).not.toBeNull();
  expect(checkpoint?.channelValues.total).toBe(7);

  // total is now 2+5=7, so output would be 7+4=11, but raises Error
  await expect(
    app.invoke(4, { configurable: { threadId: "1" } })
  ).rejects.toThrow("Input is too large");
  // checkpoint is not updated
  checkpoint = await memory.get({ configurable: { threadId: "1" } });
  expect(checkpoint).not.toBeNull();
  expect(checkpoint?.channelValues.total).toBe(7);

  // on a new thread, total starts out as 0, so output is 0+5=5
  await expect(
    app.invoke(5, { configurable: { threadId: "2" } })
  ).resolves.toBe(5);
  checkpoint = await memory.get({ configurable: { threadId: "1" } });
  expect(checkpoint).not.toBeNull();
  expect(checkpoint?.channelValues.total).toBe(7);
  checkpoint = await memory.get({ configurable: { threadId: "2" } });
  expect(checkpoint).not.toBeNull();
  expect(checkpoint?.channelValues.total).toBe(5);
});

it("should process two inputs joined into one topic and produce two outputs", async () => {
  const addOne = jest.fn((x: number): number => x + 1);
  const add10Each = jest.fn((x: number[]): number[] =>
    x.map((y) => y + 10).sort()
  );

  const one = Channel.subscribeTo("input")
    .pipe(addOne)
    .pipe(Channel.writeTo(["inbox"]));
  const chainThree = Channel.subscribeTo("input")
    .pipe(addOne)
    .pipe(Channel.writeTo(["inbox"]));
  const chainFour = Channel.subscribeTo("inbox")
    .pipe(add10Each)
    .pipe(Channel.writeTo(["output"]));

  const app = new Pregel({
    nodes: {
      one,
      chainThree,
      chainFour,
    },
    channels: { inbox: new Topic<number>() },
  });

  // Invoke app and check results
  for (let i = 0; i < 100; i += 1) {
    expect(await app.invoke(2)).toEqual([13, 13]);
  }

  // Use Promise.all to simulate concurrent execution
  const results = await Promise.all(
    Array(100)
      .fill(null)
      .map(async () => app.invoke(2))
  );
  results.forEach((result) => {
    expect(result).toEqual([13, 13]);
  });
});

it("should invoke join then call other app", async () => {
  const addOne = jest.fn((x: number): number => x + 1);
  const add10Each = jest.fn((x: number[]): number[] => x.map((y) => y + 10));

  const innerApp = new Pregel({
    nodes: {
      one: Channel.subscribeTo("input")
        .pipe(addOne)
        .pipe(Channel.writeTo(["output"])),
    },
  });

  const one = Channel.subscribeTo("input")
    .pipe(add10Each)
    .pipe(Channel.writeTo(["inbox_one"]).map());

  const two = Channel.subscribeTo("inbox_one")
    .pipe(() => innerApp.map())
    .pipe((x: number[]) => x.sort())
    .pipe(Channel.writeTo(["outbox_one"]));

  const chainThree = Channel.subscribeTo("outbox_one")
    .pipe((x: number[]) => x.reduce((a, b) => a + b, 0))
    .pipe(Channel.writeTo(["output"]));

  const app = new Pregel({
    nodes: {
      one,
      two,
      chain_three: chainThree,
    },
    channels: { inbox_one: new Topic<number>() },
  });

  // Run the test 10 times sequentially
  for (let i = 0; i < 10; i += 1) {
    expect(await app.invoke([2, 3])).toEqual(27);
  }

  // Run the test 10 times in parallel
  const results = await Promise.all(
    Array(10)
      .fill(null)
      .map(() => app.invoke([2, 3]))
  );
  expect(results).toEqual(Array(10).fill(27));
});

it("should handle two processes with one input and two outputs", async () => {
  const addOne = jest.fn((x: number) => x + 1);

  const one = Channel.subscribeTo("input")
    .pipe(addOne)
    .pipe(
      Channel.writeTo([], {
        output: new RunnablePassthrough(),
        between: new RunnablePassthrough(),
      })
    );

  const two = Channel.subscribeTo("between")
    .pipe(addOne)
    .pipe(Channel.writeTo(["output"]));

  const app = new Pregel({
    nodes: { one, two },
  });

  const results = await app.stream(2);
  const streamResults = [];
  for await (const chunk of results) {
    streamResults.push(chunk);
  }

  expect(streamResults).toEqual([{ between: 3, output: 3 }, { output: 4 }]);
});

it("should finish executing without output", async () => {
  const addOne = jest.fn((x: number): number => x + 1);
  const one = Channel.subscribeTo("input")
    .pipe(addOne)
    .pipe(Channel.writeTo(["between"]));
  const two = Channel.subscribeTo("between").pipe(addOne);

  const app = new Pregel({ nodes: { one, two } });

  // It finishes executing (once no more messages being published)
  // but returns nothing, as nothing was published to OUT topic
  expect(await app.invoke(2)).toBeUndefined();
});

it("should throw an error when no input channel is provided", () => {
  const addOne = jest.fn((x: number): number => x + 1);

  const one = Channel.subscribeTo("between")
    .pipe(addOne)
    .pipe(Channel.writeTo(["output"]));
  const two = Channel.subscribeTo("between").pipe(addOne);

  expect(() => new Pregel({ nodes: { one, two } })).toThrowError();
});

it("should type-error when Channel.subscribeTo would throw at runtime", () => {
  expect(() => {
    // @ts-expect-error - this would throw at runtime and thus we want it to become a type-error
    Channel.subscribeTo(["input"], { key: "key" });
  }).toThrow();
});

describe("StateGraph", () => {
  class SearchAPI extends Tool {
    name = "search_api";

    description = "A simple API that returns the input string.";

    schema = z
      .object({
        input: z.string().optional(),
      })
      .transform((data) => data.input);

    constructor() {
      super();
    }

    async _call(query: string): Promise<string> {
      return `result for ${query}`;
    }
  }
  const tools = [new SearchAPI()];

  type Step = [AgentAction | AgentFinish, string];

  type AgentState = {
    input: string;
    agentOutcome?: AgentAction | AgentFinish;
    steps: Step[];
  };

  const executeTools = async (data: AgentState) => {
    const newData = data;
    const { agentOutcome } = newData;
    delete newData.agentOutcome;
    if (!agentOutcome || "returnValues" in agentOutcome) {
      throw new Error("Agent has already finished.");
    }
    const observation: string =
      (await tools
        .find((t) => t.name === agentOutcome.tool)
        ?.invoke(agentOutcome.toolInput)) ?? "failed";

    return {
      steps: [[agentOutcome, observation]],
    };
  };

  const shouldContinue = async (data: AgentState): Promise<string> => {
    if (data.agentOutcome && "returnValues" in data.agentOutcome) {
      return "exit";
    }
    return "continue";
  };

  it("can invoke", async () => {
    const prompt = PromptTemplate.fromTemplate("Hello!");

    const llm = new FakeStreamingLLM({
      responses: [
        "tool:search_api:query",
        "tool:search_api:another",
        "finish:answer",
      ],
    });

    const agentParser = (input: string) => {
      if (input.startsWith("finish")) {
        const answer = input.split(":")[1];
        return {
          agentOutcome: {
            returnValues: { answer },
            log: input,
          },
        };
      }
      const [, toolName, toolInput] = input.split(":");
      return {
        agentOutcome: {
          tool: toolName,
          toolInput,
          log: input,
        },
      };
    };

    const agent = async (state: AgentState) => {
      const chain = prompt.pipe(llm).pipe(agentParser);
      const result = await chain.invoke({ input: state.input });
      return {
        ...result,
      };
    };

    const workflow = new StateGraph<AgentState>({
      channels: {
        input: {
          value: null,
        },
        agentOutcome: {
          value: null,
        },
        steps: {
          value: (x: Step[], y: Step[]) => x.concat(y),
          default: () => [],
        },
      },
    });

    workflow.addNode("agent", agent);
    workflow.addNode("tools", executeTools);

    workflow.setEntryPoint("agent");

    workflow.addConditionalEdges("agent", shouldContinue, {
      continue: "tools",
      exit: END,
    });

    workflow.addEdge("tools", "agent");

    const app = workflow.compile();
    const result = await app.invoke({ input: "what is the weather in sf?" });
    expect(result).toEqual({
      input: "what is the weather in sf?",
      agentOutcome: {
        returnValues: {
          answer: "answer",
        },
        log: "finish:answer",
      },
      steps: [
        [
          {
            log: "tool:search_api:query",
            tool: "search_api",
            toolInput: "query",
          },
          "result for query",
        ],
        [
          {
            log: "tool:search_api:another",
            tool: "search_api",
            toolInput: "another",
          },
          "result for another",
        ],
      ],
    });
  });

  it("can stream", async () => {
    const prompt = PromptTemplate.fromTemplate("Hello!");

    const llm = new FakeStreamingLLM({
      responses: [
        "tool:search_api:query",
        "tool:search_api:another",
        "finish:answer",
      ],
    });

    const agentParser = (input: string) => {
      if (input.startsWith("finish")) {
        const answer = input.split(":")[1];
        return {
          agentOutcome: {
            returnValues: { answer },
            log: input,
          },
        };
      }
      const [, toolName, toolInput] = input.split(":");
      return {
        agentOutcome: {
          tool: toolName,
          toolInput,
          log: input,
        },
      };
    };

    const agent = async (state: AgentState) => {
      const chain = prompt.pipe(llm).pipe(agentParser);
      const result = await chain.invoke({ input: state.input });
      return {
        ...result,
      };
    };

    const workflow = new StateGraph<AgentState>({
      channels: {
        input: {
          value: null,
        },
        agentOutcome: {
          value: null,
        },
        steps: {
          value: (x: Step[], y: Step[]) => x.concat(y),
          default: () => [],
        },
      },
    });

    workflow.addNode("agent", agent);
    workflow.addNode("tools", executeTools);

    workflow.setEntryPoint("agent");

    workflow.addConditionalEdges("agent", shouldContinue, {
      continue: "tools",
      exit: END,
    });

    workflow.addEdge("tools", "agent");

    const app = workflow.compile();
    const stream = await app.stream({ input: "what is the weather in sf?" });
    const streamItems = [];
    for await (const item of stream) {
      streamItems.push(item);
    }
    expect(streamItems.length).toBe(12);
    expect(streamItems[0]).toEqual({
      __start__: {
        input: "what is the weather in sf?",
      },
      input: "what is the weather in sf?",
    });
    expect(streamItems[1]).toEqual({
      "agent:inbox": {
        input: "what is the weather in sf?",
        agentOutcome: null,
        steps: [],
      },
    });
    expect(streamItems[2]).toEqual({
      agent: {
        agentOutcome: {
          tool: "search_api",
          toolInput: "query",
          log: "tool:search_api:query",
        },
      },
      agentOutcome: {
        tool: "search_api",
        toolInput: "query",
        log: "tool:search_api:query",
      },
    });
    expect(streamItems[3]).toEqual({
      "tools:inbox": {
        input: "what is the weather in sf?",
        agentOutcome: {
          tool: "search_api",
          toolInput: "query",
          log: "tool:search_api:query",
        },
        steps: [],
      },
    });
    // TODO: Need to rewrite this test.
  });

  it("can invoke a nested graph", async () => {
    // set up inner graph
    type InnerState = {
      myKey: string;
      myOtherKey: string;
    };

    const innerGraph = new StateGraph<InnerState>({
      channels: {
        myKey: {
          value: null,
          default: () => "hello",
        },
        myOtherKey: {
          value: null,
          default: () => "world",
        },
      },
    });

    innerGraph.addNode("up", (state: InnerState) => ({
      myKey: `${state.myKey} there`,
      myOtherKey: state.myOtherKey,
    }));
    innerGraph.setEntryPoint("up");
    innerGraph.setFinishPoint("up");

    // set up top level graph
    type State = {
      myKey: string;
      // eslint-disable-next-line @typescript-eslint/no-explicit-any
      neverCalled: any;
    };

    const graph = new StateGraph<State>({
      channels: {
        myKey: {
          value: null,
        },
        neverCalled: {
          value: null,
        },
      },
    });

    graph.addNode("inner", innerGraph.compile());
    graph.addNode("side", (state: State) => ({
      myKey: `${state.myKey} and back again`,
    }));
    graph.addEdge("inner", "side");
    graph.setEntryPoint("inner");
    graph.setFinishPoint("side");

    const app = graph.compile();

    // call method / assertions
    // eslint-disable-next-line @typescript-eslint/no-explicit-any
    const neverCalled = jest.fn((_: any) => {
      throw new Error("This should never be called");
    });

    const result = await app.invoke({
      myKey: "my value",
      neverCalled: new RunnableLambda({ func: neverCalled }),
    });

    expect(result).toEqual({
      myKey: "my value there and back again",
      neverCalled: new RunnableLambda({ func: neverCalled }),
    });
  });

  it("can invoke a nested graph", async () => {
    // set up inner graph
    type InnerState = {
      myKey: string;
      myOtherKey: string;
    };

    const innerGraph = new StateGraph<InnerState>({
      channels: {
        myKey: {
          value: null,
          default: () => "hello",
        },
        myOtherKey: {
          value: null,
          default: () => "world",
        },
      },
    });

    innerGraph.addNode("up", (state: InnerState) => ({
      myKey: `${state.myKey} there`,
      myOtherKey: state.myOtherKey,
    }));
    innerGraph.setEntryPoint("up");
    innerGraph.setFinishPoint("up");

    // set up top level graph
    type State = {
      myKey: string;
      // eslint-disable-next-line @typescript-eslint/no-explicit-any
      neverCalled: any;
    };

    const graph = new StateGraph<State>({
      channels: {
        myKey: {
          value: null,
        },
        neverCalled: {
          value: null,
        },
      },
    });

    graph.addNode("inner", innerGraph.compile());
    graph.addNode("side", (state: State) => ({
      myKey: `${state.myKey} and back again`,
    }));
    graph.addEdge("inner", "side");
    graph.setEntryPoint("inner");
    graph.setFinishPoint("side");

    const app = graph.compile();

    // call method / assertions
    // eslint-disable-next-line @typescript-eslint/no-explicit-any
    const neverCalled = jest.fn((_: any) => {
      throw new Error("This should never be called");
    });

    const result = await app.invoke({
      myKey: "my value",
      neverCalled: new RunnableLambda({ func: neverCalled }),
    });

    expect(result).toEqual({
      myKey: "my value there and back again",
      neverCalled: new RunnableLambda({ func: neverCalled }),
    });
  });
});

describe("PreBuilt", () => {
  class SearchAPI extends Tool {
    name = "search_api";

    description = "A simple API that returns the input string.";

    constructor() {
      super();
    }

    async _call(query: string): Promise<string> {
      return `result for ${query}`;
    }
  }
  const tools = [new SearchAPI()];

  it("Can invoke createAgentExecutor", async () => {
    const prompt = PromptTemplate.fromTemplate("Hello!");

    const llm = new FakeStreamingLLM({
      responses: [
        "tool:search_api:query",
        "tool:search_api:another",
        "finish:answer",
      ],
    });

    const agentParser = (input: string) => {
      if (input.startsWith("finish")) {
        const answer = input.split(":")[1];
        return {
          returnValues: { answer },
          log: input,
        };
      }
      const [, toolName, toolInput] = input.split(":");
      return {
        tool: toolName,
        toolInput,
        log: input,
      };
    };

    const agent = prompt.pipe(llm).pipe(agentParser);

    const agentExecutor = createAgentExecutor({
      agentRunnable: agent,
      tools,
    });

    const result = await agentExecutor.invoke({
      input: "what is the weather in sf?",
    });

    expect(result).toEqual({
      input: "what is the weather in sf?",
      agentOutcome: {
        returnValues: {
          answer: "answer",
        },
        log: "finish:answer",
      },
      steps: [
        {
          action: {
            log: "tool:search_api:query",
            tool: "search_api",
            toolInput: "query",
          },
          observation: "result for query",
        },
        {
          action: {
            log: "tool:search_api:another",
            tool: "search_api",
            toolInput: "another",
          },
          observation: "result for another",
        },
      ],
    });
  });
});

describe("MessageGraph", () => {
  class SearchAPI extends Tool {
    name = "search_api";

    description = "A simple API that returns the input string.";

    schema = z
      .object({
        input: z.string().optional(),
      })
      .transform((data) => data.input);

    constructor() {
      super();
    }

    async _call(query: string): Promise<string> {
      return `result for ${query}`;
    }
  }
  const tools = [new SearchAPI()];

  it("can invoke a single message", async () => {
    const model = new FakeChatModel({
      responses: [
        new AIMessage({
          content: "",
          additional_kwargs: {
            function_call: {
              name: "search_api",
              arguments: "query",
            },
          },
        }),
        new AIMessage({
          content: "",
          additional_kwargs: {
            function_call: {
              name: "search_api",
              arguments: "another",
            },
          },
        }),
        new AIMessage({
          content: "answer",
        }),
      ],
    });

    const toolExecutor = new ToolExecutor({ tools });

    const shouldContinue = (data: Array<BaseMessage>): string => {
      const lastMessage = data[data.length - 1];
      // If there is no function call, then we finish
      if (
        !("function_call" in lastMessage.additional_kwargs) ||
        !lastMessage.additional_kwargs.function_call
      ) {
        return "end";
      }
      // Otherwise if there is, we continue
      return "continue";
    };

    const callTool = async (
      data: Array<BaseMessage>,
      options?: { config?: RunnableConfig }
    ) => {
      const lastMessage = data[data.length - 1];

      const action = {
        tool: lastMessage.additional_kwargs.function_call?.name ?? "",
        toolInput: lastMessage.additional_kwargs.function_call?.arguments ?? "",
        log: "",
      };

      const response = await toolExecutor.invoke(action, options?.config);
      return new FunctionMessage({
        content: JSON.stringify(response),
        name: action.tool,
      });
    };

    const workflow = new MessageGraph<Array<BaseMessage>>();

    workflow.addNode("agent", model);
    workflow.addNode("action", callTool);

    workflow.setEntryPoint("agent");

    workflow.addConditionalEdges("agent", shouldContinue, {
      continue: "action",
      end: END,
    });

    workflow.addEdge("action", "agent");

    const app = workflow.compile();

    const result = await app.invoke(
      new HumanMessage("what is the weather in sf?")
    );

    expect(result).toHaveLength(6);
    expect(result).toStrictEqual([
      new HumanMessage("what is the weather in sf?"),
      new AIMessage({
        content: "",
        additional_kwargs: {
          function_call: {
            name: "search_api",
            arguments: "query",
          },
        },
      }),
      new FunctionMessage({
        content: '"result for query"',
        name: "search_api",
      }),
      new AIMessage({
        content: "",
        additional_kwargs: {
          function_call: {
            name: "search_api",
            arguments: "another",
          },
        },
      }),
      new FunctionMessage({
        content: '"result for another"',
        name: "search_api",
      }),
      new AIMessage("answer"),
    ]);
  });

  it("can stream a list of messages", async () => {
    const model = new FakeChatModel({
      responses: [
        new AIMessage({
          content: "",
          additional_kwargs: {
            function_call: {
              name: "search_api",
              arguments: "query",
            },
          },
        }),
        new AIMessage({
          content: "",
          additional_kwargs: {
            function_call: {
              name: "search_api",
              arguments: "another",
            },
          },
        }),
        new AIMessage({
          content: "answer",
        }),
      ],
    });

    const toolExecutor = new ToolExecutor({ tools });

    const shouldContinue = (data: Array<BaseMessage>): string => {
      const lastMessage = data[data.length - 1];
      // If there is no function call, then we finish
      if (
        !("function_call" in lastMessage.additional_kwargs) ||
        !lastMessage.additional_kwargs.function_call
      ) {
        return "end";
      }
      // Otherwise if there is, we continue
      return "continue";
    };

    const callTool = async (
      data: Array<BaseMessage>,
      options?: { config?: RunnableConfig }
    ) => {
      const lastMessage = data[data.length - 1];

      const action = {
        tool: lastMessage.additional_kwargs.function_call?.name ?? "",
        toolInput: lastMessage.additional_kwargs.function_call?.arguments ?? "",
        log: "",
      };

      const response = await toolExecutor.invoke(action, options?.config);
      return new FunctionMessage({
        content: JSON.stringify(response),
        name: action.tool,
      });
    };
    const workflow = new MessageGraph<Array<BaseMessage>>();

    workflow.addNode("agent", model);
    workflow.addNode("action", callTool);

    workflow.setEntryPoint("agent");

    workflow.addConditionalEdges("agent", shouldContinue, {
      continue: "action",
      end: END,
    });

    workflow.addEdge("action", "agent");

    const app = workflow.compile();

    const stream = await app.stream([
      new HumanMessage("what is the weather in sf?"),
    ]);
    const streamItems = [];
    for await (const item of stream) {
      streamItems.push(item);
    }

    const lastItem = streamItems[streamItems.length - 1];
    expect(Object.keys(lastItem)).toEqual([END]);
    expect(Object.values(lastItem)[0]).toHaveLength(6);
    expect(Object.values(lastItem)[0]).toStrictEqual([
      new HumanMessage("what is the weather in sf?"),
      new AIMessage({
        content: "",
        additional_kwargs: {
          function_call: {
            name: "search_api",
            arguments: "query",
          },
        },
      }),
      new FunctionMessage({
        content: '"result for query"',
        name: "search_api",
      }),
      new AIMessage({
        content: "",
        additional_kwargs: {
          function_call: {
            name: "search_api",
            arguments: "another",
          },
        },
      }),
      new FunctionMessage({
        content: '"result for another"',
        name: "search_api",
      }),
      new AIMessage("answer"),
    ]);
  });
});

it("Conditional edges is optional", async () => {
  type GraphState = {
    // eslint-disable-next-line @typescript-eslint/no-explicit-any
    keys: Record<string, any>;
  };
  const graphState = {
    keys: {
      value: null,
    },
  };
  const nodeOne = (state: GraphState) => {
    const { keys } = state;
    keys.value = 1;
    return {
      keys,
    };
  };
  const nodeTwo = (state: GraphState) => {
    const { keys } = state;
    keys.value = 2;
    return {
      keys,
    };
  };
  const nodeThree = (state: GraphState) => {
    const { keys } = state;
    keys.value = 3;
    return {
      keys,
    };
  };
  const decideNext = (_: GraphState) => "two";

  const workflow = new StateGraph<GraphState>({
    channels: graphState,
  });
  workflow.addNode("one", nodeOne);
  workflow.addNode("two", nodeTwo);
  workflow.addNode("three", nodeThree);
  workflow.setEntryPoint("one");
  workflow.addConditionalEdges("one", decideNext);
  workflow.addEdge("two", "three");
  workflow.addEdge("three", END);

  const app = workflow.compile();

  // This will always return two, and two will always go to three
  // meaning keys.value will always be 3
  const result = await app.invoke({ keys: { value: 0 } });
  expect(result).toEqual({ keys: { value: 3 } });
});

it("In one fan out state graph waiting edge", async () => {
  const sortedAdd = jest.fn((x: string[], y: string[]): string[] =>
    [...x, ...y].sort()
  );

  type State = {
    query?: string;
    answer?: string;
    docs?: string[];
  };

  function rewriteQuery(data: State): State {
    return { query: `query: ${data.query}` };
  }

  function analyzerOne(data: State): State {
    return { query: `analyzed: ${data.query}` };
  }

  function retrieverOne(_data: State): State {
    return { docs: ["doc1", "doc2"] };
  }

  function retrieverTwo(_data: State): State {
    return { docs: ["doc3", "doc4"] };
  }

  function qa(data: State): State {
    return { answer: data.docs?.join(",") };
  }

  const schema = {
    query: { value: null },
    answer: { value: null },
    docs: { value: sortedAdd },
  };
  const workflow = new StateGraph({
    channels: schema,
  });

  workflow.addNode("rewrite_query", rewriteQuery);
  workflow.addNode("analyzer_one", analyzerOne);
  workflow.addNode("retriever_one", retrieverOne);
  workflow.addNode("retriever_two", retrieverTwo);
  workflow.addNode("qa", qa);

  workflow.setEntryPoint("rewrite_query");
  workflow.addEdge("rewrite_query", "analyzer_one");
  workflow.addEdge("analyzer_one", "retriever_one");
  workflow.addEdge("rewrite_query", "retriever_two");
  workflow.addEdge(["retriever_one", "retriever_two"], "qa");
  workflow.setFinishPoint("qa");

  const app = workflow.compile();

  expect(await app.invoke({ query: "what is weather in sf" })).toEqual({
    query: "analyzed: query: what is weather in sf",
    docs: ["doc1", "doc2", "doc3", "doc4"],
    answer: "doc1,doc2,doc3,doc4",
  });
});<|MERGE_RESOLUTION|>--- conflicted
+++ resolved
@@ -336,13 +336,9 @@
   const addOne = jest.fn((x: number) => x + 1);
 
   const nodes: Record<string, PregelNode> = {
-<<<<<<< HEAD
     "-1": Channel.subscribeTo("input")
       .pipe(addOne)
       .pipe(Channel.writeTo(["-1"])),
-=======
-    "-1": Channel.subscribeTo("input").pipe(addOne).pipe(Channel.writeTo("-1")),
->>>>>>> 099fafa3
   };
 
   for (let i = 0; i < testSize - 2; i += 1) {

/* eslint-disable no-process-env */
/* eslint-disable no-promise-executor-return */
import { it, expect, jest, beforeAll, describe } from "@jest/globals";
import {
  RunnableConfig,
  RunnableLambda,
  RunnablePassthrough,
} from "@langchain/core/runnables";
import { AgentAction, AgentFinish } from "@langchain/core/agents";
import { PromptTemplate } from "@langchain/core/prompts";
import { FakeStreamingLLM } from "@langchain/core/utils/testing";
import { tool, Tool } from "@langchain/core/tools";
import { z } from "zod";
import {
  AIMessage,
  BaseMessage,
  FunctionMessage,
  HumanMessage,
  ToolMessage,
} from "@langchain/core/messages";
import { ToolCall } from "@langchain/core/messages/tool";
import {
<<<<<<< HEAD
  fromAsync,
=======
  gatherIterator,
>>>>>>> 12532172
  FakeChatModel,
  MemorySaverAssertImmutable,
} from "./utils.js";
import { LastValue } from "../channels/last_value.js";
import {
  Annotation,
  END,
  Graph,
  START,
  StateGraph,
  StateType,
} from "../graph/index.js";
import { Topic } from "../channels/topic.js";
import { PregelNode } from "../pregel/read.js";
import { BaseChannel } from "../channels/base.js";
import { MemorySaver } from "../checkpoint/memory.js";
import { BinaryOperatorAggregate } from "../channels/binop.js";
import {
  Channel,
  Pregel,
  PregelOptions,
  _applyWrites,
  _localRead,
  _prepareNextTasks,
  _shouldInterrupt,
} from "../pregel/index.js";
import { ToolExecutor, createAgentExecutor } from "../prebuilt/index.js";
import { MessageGraph, messagesStateReducer } from "../graph/message.js";
import { PASSTHROUGH } from "../pregel/write.js";
import { Checkpoint } from "../checkpoint/base.js";
import { GraphRecursionError, InvalidUpdateError } from "../errors.js";
import { SqliteSaver } from "../checkpoint/sqlite.js";
import { uuid6 } from "../checkpoint/id.js";
import { Send, TASKS } from "../constants.js";

// Tracing slows down the tests
beforeAll(() => {
  process.env.LANGCHAIN_TRACING_V2 = "false";
  process.env.LANGCHAIN_ENDPOINT = "";
  process.env.LANGCHAIN_ENDPOINT = "";
  process.env.LANGCHAIN_API_KEY = "";
  process.env.LANGCHAIN_PROJECT = "";
});

describe("Channel", () => {
  describe("writeTo", () => {
    it("should return a ChannelWrite instance with the expected writes", () => {
      // call method / assertions
      const channelWrite = Channel.writeTo(["foo", "bar"], {
        fixed: 6,
        func: () => 42,
        runnable: new RunnablePassthrough(),
      });

      expect(channelWrite.writes.length).toBe(5);
      expect(channelWrite.writes[0]).toEqual({
        channel: "foo",
        value: PASSTHROUGH,
        skipNone: false,
      });
      expect(channelWrite.writes[1]).toEqual({
        channel: "bar",
        value: PASSTHROUGH,
        skipNone: false,
      });
      expect(channelWrite.writes[2]).toEqual({
        channel: "fixed",
        value: 6,
        skipNone: false,
      });
      // TODO: Figure out how to assert the mapper value
      // expect(channelWrite.writes[3]).toEqual({
      //   channel: "func",
      //   value: PASSTHROUGH,
      //   skipNone: true,
      //   mapper: new RunnableLambda({ func: () => 42}),
      // });
      expect(channelWrite.writes[4]).toEqual({
        channel: "runnable",
        value: PASSTHROUGH,
        skipNone: true,
        mapper: new RunnablePassthrough(),
      });
    });
  });
});

describe("Pregel", () => {
  describe("streamChannelsList", () => {
    it("should return the expected list of stream channels", () => {
      // set up test
      const chain = Channel.subscribeTo("input").pipe(
        Channel.writeTo(["output"])
      );

      const pregel1 = new Pregel({
        nodes: { one: chain },
        channels: {
          input: new LastValue<number>(),
          output: new LastValue<number>(),
        },
        inputs: "input",
        outputs: "output",
        streamChannels: "output",
      });
      const pregel2 = new Pregel({
        nodes: { one: chain },
        channels: {
          input: new LastValue<number>(),
          output: new LastValue<number>(),
        },
        inputs: "input",
        outputs: "output",
        streamChannels: ["input", "output"],
      });
      const pregel3 = new Pregel({
        nodes: { one: chain },
        channels: {
          input: new LastValue<number>(),
          output: new LastValue<number>(),
        },
        inputs: "input",
        outputs: "output",
      });

      // call method / assertions
      expect(pregel1.streamChannelsList).toEqual(["output"]);
      expect(pregel2.streamChannelsList).toEqual(["input", "output"]);
      expect(pregel3.streamChannelsList).toEqual(["input", "output"]);
      expect(pregel1.streamChannelsAsIs).toEqual("output");
      expect(pregel2.streamChannelsAsIs).toEqual(["input", "output"]);
      expect(pregel3.streamChannelsAsIs).toEqual(["input", "output"]);
    });
  });

  describe("_defaults", () => {
    it("should return the expected tuple of defaults", () => {
      // Because the implementation of _defaults() contains independent
      // if-else statements that determine that returned values in the tuple,
      // this unit test can be separated into 2 parts. The first part of the
      // test executes the "true" evaluation path of the if-else statements.
      // The second part evaluates the "false" evaluation path.

      // set up test
      const channels = {
        inputKey: new LastValue(),
        outputKey: new LastValue(),
        channel3: new LastValue(),
      };
      const nodes = {
        one: new PregelNode({
          channels: ["channel3"],
          triggers: ["outputKey"],
        }),
      };

      const config1: PregelOptions<typeof nodes, typeof channels> = {};
      const config2: PregelOptions<typeof nodes, typeof channels> = {
        streamMode: "updates",
        inputKeys: "inputKey",
        outputKeys: "outputKey",
        interruptBefore: "*",
        interruptAfter: ["one"],
        debug: true,
        tags: ["hello"],
      };

      // create Pregel class
      const pregel = new Pregel({
        nodes,
        debug: false,
        inputs: "outputKey",
        outputs: "outputKey",
        interruptBefore: ["one"],
        interruptAfter: ["one"],
        streamMode: "values",
        channels,
        checkpointer: new MemorySaver(),
      });

      // call method / assertions
      const expectedDefaults1 = [
        false, // debug
        ["values"], // stream mode
        "outputKey", // input keys
        ["inputKey", "outputKey", "channel3"], // output keys,
        {},
        ["one"], // interrupt before
        ["one"], // interrupt after
      ];

      const expectedDefaults2 = [
        true, // debug
        ["updates"], // stream mode
        "inputKey", // input keys
        "outputKey", // output keys
        { tags: ["hello"] },
        "*", // interrupt before
        ["one"], // interrupt after
      ];

      expect(pregel._defaults(config1)).toEqual(expectedDefaults1);
      expect(pregel._defaults(config2)).toEqual(expectedDefaults2);
    });
  });
});

describe("_shouldInterrupt", () => {
  it("should return true if any snapshot channel has been updated since last interrupt and any channel written to is in interrupt nodes list", () => {
    // set up test
    const checkpoint: Checkpoint = {
      v: 1,
      id: uuid6(-1),
      ts: "2024-04-19T17:19:07.952Z",
      channel_values: {
        channel1: "channel1value",
      },
      channel_versions: {
        channel1: 2, // current channel version is greater than last version seen
      },
      versions_seen: {
        __interrupt__: {
          channel1: 1,
        },
      },
      pending_sends: [],
    };

    const interruptNodes = ["node1"];
    const snapshotChannels = ["channel1"];

    // call method / assertions
    expect(
      _shouldInterrupt(checkpoint, interruptNodes, snapshotChannels, [
        {
          name: "node1",
          input: undefined,
          proc: new RunnablePassthrough(),
          writes: [],
          triggers: [],
          config: undefined,
        },
      ])
    ).toBe(true);
  });

  it("should return true if any snapshot channel has been updated since last interrupt and any channel written to is in interrupt nodes list", () => {
    // set up test
    const checkpoint: Checkpoint = {
      v: 1,
      id: uuid6(-1),
      ts: "2024-04-19T17:19:07.952Z",
      channel_values: {
        channel1: "channel1value",
      },
      channel_versions: {
        channel1: 2, // current channel version is greater than last version seen
      },
      versions_seen: {},
      pending_sends: [],
    };

    const interruptNodes = ["node1"];
    const snapshotChannels = ["channel1"];

    // call method / assertions
    expect(
      _shouldInterrupt(checkpoint, interruptNodes, snapshotChannels, [
        {
          name: "node1",
          input: undefined,
          proc: new RunnablePassthrough(),
          writes: [],
          triggers: [],
          config: undefined,
        },
      ])
    ).toBe(true);
  });

  it("should return false if all snapshot channels have not been updated", () => {
    // set up test
    const checkpoint: Checkpoint = {
      v: 1,
      id: uuid6(-1),
      ts: "2024-04-19T17:19:07.952Z",
      channel_values: {
        channel1: "channel1value",
      },
      channel_versions: {
        channel1: 2, // current channel version is equal to last version seen
      },
      versions_seen: {
        __interrupt__: {
          channel1: 2,
        },
      },
      pending_sends: [],
    };

    const interruptNodes = ["node1"];
    const snapshotChannels = ["channel1"];

    // call method / assertions
    expect(
      _shouldInterrupt(checkpoint, interruptNodes, snapshotChannels, [
        {
          name: "node1",
          input: undefined,
          proc: new RunnablePassthrough(),
          writes: [],
          triggers: [],
          config: undefined,
        },
      ])
    ).toBe(false);
  });

  it("should return false if all task nodes are not in interrupt nodes", () => {
    // set up test
    const checkpoint: Checkpoint = {
      v: 1,
      id: uuid6(-1),
      ts: "2024-04-19T17:19:07.952Z",
      channel_values: {
        channel1: "channel1value",
      },
      channel_versions: {
        channel1: 2,
      },
      versions_seen: {
        __interrupt__: {
          channel1: 1,
        },
      },
      pending_sends: [],
    };

    const interruptNodes = ["node1"];
    const snapshotChannels = ["channel1"];

    // call method / assertions
    expect(
      _shouldInterrupt(checkpoint, interruptNodes, snapshotChannels, [
        {
          name: "node2", // node2 is not in interrupt nodes
          input: undefined,
          proc: new RunnablePassthrough(),
          writes: [],
          triggers: [],
          config: undefined,
        },
      ])
    ).toBe(false);
  });
});

describe("_localRead", () => {
  it("should return the channel value when fresh is false", () => {
    // set up test
    const checkpoint: Checkpoint = {
      v: 0,
      id: uuid6(-1),
      ts: "",
      channel_values: {},
      channel_versions: {},
      versions_seen: {},
      pending_sends: [],
    };

    const channel1 = new LastValue<number>();
    const channel2 = new LastValue<number>();
    channel1.update([1]);
    channel2.update([2]);

    const channels: Record<string, BaseChannel> = {
      channel1,
      channel2,
    };

    // eslint-disable-next-line @typescript-eslint/no-explicit-any
    const writes: Array<[string, any]> = [];

    // call method / assertions
    expect(_localRead(checkpoint, channels, writes, "channel1", false)).toBe(1);
    expect(
      _localRead(checkpoint, channels, writes, ["channel1", "channel2"], false)
    ).toEqual({ channel1: 1, channel2: 2 });
  });

  it("should return the channel value after applying writes when fresh is true", () => {
    // set up test
    const checkpoint: Checkpoint = {
      v: 0,
      id: uuid6(-1),
      ts: "",
      channel_values: {},
      channel_versions: {},
      versions_seen: {},
      pending_sends: [],
    };

    const channel1 = new LastValue<number>();
    const channel2 = new LastValue<number>();
    channel1.update([1]);
    channel2.update([2]);

    const channels: Record<string, BaseChannel> = {
      channel1,
      channel2,
    };

    // eslint-disable-next-line @typescript-eslint/no-explicit-any
    const writes: Array<[string, any]> = [
      ["channel1", 100],
      ["channel2", 200],
    ];

    // call method / assertions
    expect(_localRead(checkpoint, channels, writes, "channel1", true)).toBe(
      100
    );
    expect(
      _localRead(checkpoint, channels, writes, ["channel1", "channel2"], true)
    ).toEqual({ channel1: 100, channel2: 200 });
  });
});

describe("_applyWrites", () => {
  it("should update channels and checkpoints correctly (side effect)", () => {
    // set up test
    const checkpoint: Checkpoint = {
      v: 1,
      id: uuid6(-1),
      ts: "2024-04-19T17:19:07.952Z",
      channel_values: {
        channel1: "channel1value",
      },
      channel_versions: {
        channel1: 2,
        channel2: 5,
      },
      versions_seen: {
        __interrupt__: {
          channel1: 1,
        },
      },
      pending_sends: [],
    };

    const lastValueChannel1 = new LastValue<string>();
    lastValueChannel1.update(["channel1value"]);
    const lastValueChannel2 = new LastValue<string>();
    lastValueChannel2.update(["channel2value"]);
    const channels = {
      channel1: lastValueChannel1,
      channel2: lastValueChannel2,
    };

    // eslint-disable-next-line @typescript-eslint/no-explicit-any
    const pendingWrites: Array<[keyof typeof channels, any]> = [
      ["channel1", "channel1valueUpdated!"],
    ];

    // call method / assertions
    expect(channels.channel1.get()).toBe("channel1value");
    expect(channels.channel2.get()).toBe("channel2value");
    expect(checkpoint.channel_versions.channel1).toBe(2);

    _applyWrites(checkpoint, channels, pendingWrites); // contains side effects

    expect(channels.channel1.get()).toBe("channel1valueUpdated!");
    expect(channels.channel2.get()).toBe("channel2value");
    expect(checkpoint.channel_versions.channel1).toBe(6);
  });

  it("should throw an InvalidUpdateError if there are multiple updates to the same channel", () => {
    // set up test
    const checkpoint: Checkpoint = {
      v: 1,
      id: uuid6(-1),
      ts: "2024-04-19T17:19:07.952Z",
      channel_values: {
        channel1: "channel1value",
      },
      channel_versions: {
        channel1: 2,
      },
      versions_seen: {
        __interrupt__: {
          channel1: 1,
        },
      },
      pending_sends: [],
    };

    const lastValueChannel1 = new LastValue<string>();
    lastValueChannel1.update(["channel1value"]);
    const channels = {
      channel1: lastValueChannel1,
    };

    // LastValue channel can only be updated with one value at a time
    // eslint-disable-next-line @typescript-eslint/no-explicit-any
    const pendingWrites: Array<[keyof typeof channels, any]> = [
      ["channel1", "channel1valueUpdated!"],
      ["channel1", "channel1valueUpdatedAgain!"],
    ];

    // call method / assertions
    expect(() => {
      _applyWrites(checkpoint, channels, pendingWrites); // contains side effects
    }).toThrow(InvalidUpdateError);
  });
});

describe("_prepareNextTasks", () => {
  it("should return an array of PregelTaskDescriptions", () => {
    // set up test
    const checkpoint: Checkpoint = {
      v: 1,
      id: "123",
      ts: "2024-04-19T17:19:07.952Z",
      channel_values: {
        channel1: 1,
        channel2: 2,
      },
      channel_versions: {
        channel1: 2,
        channel2: 5,
      },
      versions_seen: {
        node1: {
          channel1: 1,
        },
        node2: {
          channel2: 5,
        },
      },
      pending_sends: [],
    };

    const processes: Record<string, PregelNode> = {
      node1: new PregelNode({
        channels: ["channel1"],
        triggers: ["channel1"],
      }),
      node2: new PregelNode({
        channels: ["channel2"],
        triggers: ["channel1", "channel2"],
        mapper: () => 100, // return 100 no matter what
      }),
    };

    const channel1 = new LastValue<number>();
    channel1.update([1]);
    const channel2 = new LastValue<number>();
    channel2.update([2]);

    const channels = {
      channel1,
      channel2,
    };

    // call method / assertions
    const [newCheckpoint, taskDescriptions] = _prepareNextTasks(
      checkpoint,
      processes,
      channels,
      false,
      { step: -1 }
    );

    expect(taskDescriptions.length).toBe(2);
    expect(taskDescriptions[0]).toEqual({ name: "node1", input: 1 });
    expect(taskDescriptions[1]).toEqual({ name: "node2", input: 100 });

    // the returned checkpoint is a copy of the passed checkpoint without versionsSeen updated
    expect(newCheckpoint.versions_seen.node1.channel1).toBe(1);
    expect(newCheckpoint.versions_seen.node2.channel2).toBe(5);
  });

  it("should return an array of PregelExecutableTasks", () => {
    const checkpoint: Checkpoint = {
      v: 1,
      id: uuid6(-1),
      ts: "2024-04-19T17:19:07.952Z",
      channel_values: {
        channel1: 1,
        channel2: 2,
      },
      channel_versions: {
        channel1: 2,
        channel2: 5,
        channel3: 4,
        channel4: 4,
        channel6: 4,
      },
      versions_seen: {
        node1: {
          channel1: 1,
        },
        node2: {
          channel2: 5,
        },
        node3: {
          channel3: 4,
        },
        node4: {
          channel4: 3,
        },
        node6: {
          channel6: 3,
        },
      },
      pending_sends: [
        {
          node: "node1",
          args: { test: true },
        },
        // Will not appear because node3 has no writers
        { node: "node3", args: { test3: "value3" } },
      ],
    };

    const processes: Record<string, PregelNode> = {
      node1: new PregelNode({
        channels: ["channel1"],
        triggers: ["channel1"],
        writers: [new RunnablePassthrough()],
      }),
      node2: new PregelNode({
        channels: ["channel2"],
        triggers: ["channel1", "channel2"],
        writers: [new RunnablePassthrough()],
        mapper: () => 100, // return 100 no matter what
      }),
      node3: new PregelNode({
        // this task is filtered out because current version of channel3 matches version seen
        channels: ["channel3"],
        triggers: ["channel3"],
      }),
      node4: new PregelNode({
        // this task is filtered out because channel5 is empty
        channels: ["channel5"],
        triggers: ["channel4"],
      }),
      node6: new PregelNode({
        // this task is filtered out because channel5 is empty
        channels: { channel5: "channel5" },
        triggers: ["channel5", "channel6"],
      }),
    };

    const channel1 = new LastValue<number>();
    channel1.update([1]);
    const channel2 = new LastValue<number>();
    channel2.update([2]);
    const channel3 = new LastValue<number>();
    channel3.update([3]);
    const channel4 = new LastValue<number>();
    channel4.update([4]);
    const channel5 = new LastValue<number>();
    const channel6 = new LastValue<number>();
    channel6.update([6]);

    const channels = {
      channel1,
      channel2,
      channel3,
      channel4,
      channel5,
      channel6,
    };

    // call method / assertions
    const [newCheckpoint, tasks] = _prepareNextTasks(
      checkpoint,
      processes,
      channels,
      true,
      { step: -1 }
    );

    expect(tasks.length).toBe(3);
    expect(tasks[0]).toEqual({
      name: "node1",
      input: { test: true },
      proc: new RunnablePassthrough(),
      writes: [],
      triggers: [TASKS],
      config: {
        tags: [],
        configurable: expect.any(Object),
        metadata: {
          langgraph_node: "node1",
          langgraph_step: -1,
          langgraph_task_idx: 0,
          langgraph_triggers: [TASKS],
        },
        recursionLimit: 25,
        runId: undefined,
        runName: "node1",
      },
    });
    expect(tasks[1]).toEqual({
      name: "node1",
      input: 1,
      proc: new RunnablePassthrough(),
      writes: [],
      triggers: ["channel1"],
      config: {
        tags: [],
        configurable: expect.any(Object),
        metadata: {
          langgraph_node: "node1",
          langgraph_step: -1,
          langgraph_task_idx: 1,
          langgraph_triggers: ["channel1"],
        },
        recursionLimit: 25,
        runId: undefined,
        runName: "node1",
      },
    });
    expect(tasks[2]).toEqual({
      name: "node2",
      input: 100,
      proc: new RunnablePassthrough(),
      writes: [],
      triggers: ["channel1", "channel2"],
      config: {
        tags: [],
        configurable: expect.any(Object),
        metadata: {
          langgraph_node: "node2",
          langgraph_step: -1,
          langgraph_task_idx: 2,
          langgraph_triggers: ["channel1", "channel2"],
        },
        recursionLimit: 25,
        runId: undefined,
        runName: "node2",
      },
    });

    expect(newCheckpoint.versions_seen.node1.channel1).toBe(2);
    expect(newCheckpoint.versions_seen.node2.channel1).toBe(2);
    expect(newCheckpoint.versions_seen.node2.channel2).toBe(5);
  });
});

it("can invoke pregel with a single process", async () => {
  const addOne = jest.fn((x: number): number => x + 1);
  const chain = Channel.subscribeTo("input")
    .pipe(addOne)
    .pipe(Channel.writeTo(["output"]));

  const app = new Pregel({
    nodes: {
      one: chain,
    },
    channels: {
      input: new LastValue<number>(),
      output: new LastValue<number>(),
    },
    inputs: "input",
    outputs: "output",
  });

  expect(await app.invoke(2)).toBe(3);
  expect(await app.invoke(2, { outputKeys: ["output"] })).toEqual({
    output: 3,
  });
  expect(() => app.toString()).not.toThrow();
  // Verify the mock was called correctly
  expect(addOne).toHaveBeenCalled();
});

it("can invoke graph with a single process", async () => {
  const addOne = jest.fn((x: number): number => x + 1);

  const graph = new Graph()
    .addNode("add_one", addOne)
    .addEdge(START, "add_one")
    .addEdge("add_one", END)
    .compile();

  expect(await graph.invoke(2)).toBe(3);
});

it("should process input and produce output with implicit channels", async () => {
  const addOne = jest.fn((x: number): number => x + 1);
  const chain = Channel.subscribeTo("input")
    .pipe(addOne)
    .pipe(Channel.writeTo(["output"]));

  const app = new Pregel({
    nodes: { one: chain },
    channels: {
      input: new LastValue<number>(),
      output: new LastValue<number>(),
    },
    inputs: "input",
    outputs: "output",
  });

  expect(await app.invoke(2)).toBe(3);

  // Verify the mock was called correctly
  expect(addOne).toHaveBeenCalled();
});

it("should process input and write kwargs correctly", async () => {
  const addOne = jest.fn((x: number): number => x + 1);
  const chain = Channel.subscribeTo("input")
    .pipe(addOne)
    .pipe(
      Channel.writeTo(["output"], {
        fixed: 5,
        outputPlusOne: (x: number) => x + 1,
      })
    );

  const app = new Pregel({
    nodes: { one: chain },
    channels: {
      input: new LastValue<number>(),
      output: new LastValue<number>(),
      fixed: new LastValue<number>(),
      outputPlusOne: new LastValue<number>(),
    },
    outputs: ["output", "fixed", "outputPlusOne"],
    inputs: "input",
  });

  expect(await app.invoke(2)).toEqual({
    output: 3,
    fixed: 5,
    outputPlusOne: 4,
  });
});

it("should invoke single process in out objects", async () => {
  const addOne = jest.fn((x: number): number => x + 1);
  const chain = Channel.subscribeTo("input")
    .pipe(addOne)
    .pipe(Channel.writeTo(["output"]));

  const app = new Pregel({
    nodes: {
      one: chain,
    },
    channels: {
      input: new LastValue<number>(),
      output: new LastValue<number>(),
    },
    inputs: "input",
    outputs: ["output"],
  });

  expect(await app.invoke(2)).toEqual({ output: 3 });
});

it("should process input and output as objects", async () => {
  const addOne = jest.fn((x: number): number => x + 1);
  const chain = Channel.subscribeTo("input")
    .pipe(addOne)
    .pipe(Channel.writeTo(["output"]));

  const app = new Pregel({
    nodes: { one: chain },
    channels: {
      input: new LastValue<number>(),
      output: new LastValue<number>(),
    },
    inputs: ["input"],
    outputs: ["output"],
  });

  expect(await app.invoke({ input: 2 })).toEqual({ output: 3 });
});

it("should invoke two processes and get correct output", async () => {
  const addOne = jest.fn((x: number): number => x + 1);

  const one = Channel.subscribeTo("input")
    .pipe(addOne)
    .pipe(Channel.writeTo(["inbox"]));
  const two = Channel.subscribeTo("inbox")
    .pipe(addOne)
    .pipe(Channel.writeTo(["output"]));

  const app = new Pregel({
    nodes: { one, two },
    channels: {
      inbox: new LastValue<number>(),
      output: new LastValue<number>(),
      input: new LastValue<number>(),
    },
    inputs: "input",
    outputs: "output",
    streamChannels: ["inbox", "output"],
  });

  await expect(app.invoke(2, { recursionLimit: 1 })).rejects.toThrow(
    GraphRecursionError
  );

  expect(await app.invoke(2)).toEqual(4);

  const stream = await app.stream(2, { streamMode: "updates" });
  let step = 0;
  for await (const value of stream) {
    if (step === 0) {
      expect(value).toEqual({ one: { inbox: 3 } });
    } else if (step === 1) {
      expect(value).toEqual({ two: { output: 4 } });
    }
    step += 1;
  }
  expect(step).toBe(2);
});

it("should process two processes with object input and output", async () => {
  const addOne = jest.fn((x: number): number => x + 1);
  const one = Channel.subscribeTo("input")
    .pipe(addOne)
    .pipe(Channel.writeTo(["inbox"]));
  const two = Channel.subscribeTo("inbox")
    .pipe(new RunnableLambda({ func: addOne }).map())
    .pipe(Channel.writeTo(["output"]).map());

  const app = new Pregel({
    nodes: { one, two },
    channels: {
      inbox: new Topic<number>(),
      input: new LastValue<number>(),
      output: new LastValue<number>(),
    },
    inputs: ["input", "inbox"],
    streamChannels: ["output", "inbox"],
    outputs: "output",
  });

  expect(
    await fromAsync(
      app.stream({ input: 2, inbox: 12 }, { outputKeys: "output" })
    )
  ).toEqual([13, 4]); // [12 + 1, 2 + 1 + 1]

  expect(
    await fromAsync(
      app.stream({ input: 2, inbox: 12 }, { streamMode: "updates" })
    )
  ).toEqual([
    { one: { inbox: 3 } },
    { two: { output: 13 } },
    { two: { output: 4 } },
  ]);

  expect(await fromAsync(app.stream({ input: 2, inbox: 12 }))).toEqual([
    { inbox: [3], output: 13 },
    { inbox: [], output: 4 },
  ]);

  const debug = await fromAsync(
    app.stream({ input: 2, inbox: 12 }, { streamMode: "debug" })
  );
  expect(debug).toEqual([
    {
      type: "task",
      timestamp: expect.any(String),
      step: 0,
      payload: {
        id: "1726020d-12ca-56e2-a3d3-5b5752b526cf",
        name: "one",
        input: 2,
        triggers: ["input"],
      },
    },
    {
      type: "task",
      timestamp: expect.any(String),
      step: 0,
      payload: {
        id: "ad0a1023-e379-52e7-be4c-5a2c1433aba0",
        name: "two",
        input: [12],
        triggers: ["inbox"],
      },
    },
    {
      type: "task_result",
      timestamp: expect.any(String),
      step: 0,
      payload: {
        id: "1726020d-12ca-56e2-a3d3-5b5752b526cf",
        name: "one",
        result: [["inbox", 3]],
      },
    },
    {
      type: "task_result",
      timestamp: expect.any(String),
      step: 0,
      payload: {
        id: "ad0a1023-e379-52e7-be4c-5a2c1433aba0",
        name: "two",
        result: [["output", 13]],
      },
    },
    {
      type: "task",
      timestamp: expect.any(String),
      step: 1,
      payload: {
        id: "92ce7404-7c07-5383-b528-6933ac523e6a",
        name: "two",
        input: [3],
        triggers: ["inbox"],
      },
    },
    {
      type: "task_result",
      timestamp: expect.any(String),
      step: 1,
      payload: {
        id: "92ce7404-7c07-5383-b528-6933ac523e6a",
        name: "two",
        result: [["output", 4]],
      },
    },
  ]);
});

it("should process batch with two processes and delays", async () => {
  const addOneWithDelay = jest.fn(
    (inp: number): Promise<number> =>
      new Promise((resolve) => {
        setTimeout(() => resolve(inp + 1), inp * 100);
      })
  );

  const one = Channel.subscribeTo("input")
    .pipe(addOneWithDelay)
    .pipe(Channel.writeTo(["one"]));
  const two = Channel.subscribeTo("one")
    .pipe(addOneWithDelay)
    .pipe(Channel.writeTo(["output"]));

  const app = new Pregel({
    nodes: { one, two },
    channels: {
      one: new LastValue<number>(),
      output: new LastValue<number>(),
      input: new LastValue<number>(),
    },
    inputs: "input",
    outputs: "output",
  });

  expect(await app.batch([3, 2, 1, 3, 5])).toEqual([5, 4, 3, 5, 7]);
  expect(await app.batch([3, 2, 1, 3, 5], { outputKeys: ["output"] })).toEqual([
    { output: 5 },
    { output: 4 },
    { output: 3 },
    { output: 5 },
    { output: 7 },
  ]);
});

it("should process batch with two processes and delays with graph", async () => {
  const addOneWithDelay = jest.fn(
    (inp: number): Promise<number> =>
      new Promise((resolve) => {
        setTimeout(() => resolve(inp + 1), inp * 100);
      })
  );

  const graph = new Graph()
    .addNode("add_one", addOneWithDelay)
    .addNode("add_one_more", addOneWithDelay)
    .addEdge(START, "add_one")
    .addEdge("add_one", "add_one_more")
    .addEdge("add_one_more", END)
    .compile();

  expect(await graph.batch([3, 2, 1, 3, 5])).toEqual([5, 4, 3, 5, 7]);
});

it("should batch many processes with input and output", async () => {
  const testSize = 100;
  const addOne = jest.fn((x: number) => x + 1);

  const channels: Record<string, LastValue<number>> = {
    input: new LastValue<number>(),
    output: new LastValue<number>(),
    "-1": new LastValue<number>(),
  };
  const nodes: Record<string, PregelNode> = {
    "-1": Channel.subscribeTo("input")
      .pipe(addOne)
      .pipe(Channel.writeTo(["-1"])),
  };

  for (let i = 0; i < testSize - 2; i += 1) {
    channels[String(i)] = new LastValue<number>();
    nodes[String(i)] = Channel.subscribeTo(String(i - 1))
      .pipe(addOne)
      .pipe(Channel.writeTo([String(i)]));
  }
  nodes.last = Channel.subscribeTo(String(testSize - 3))
    .pipe(addOne)
    .pipe(Channel.writeTo(["output"]));

  const app = new Pregel({
    nodes,
    channels,
    inputs: "input",
    outputs: "output",
  });

  for (let i = 0; i < 3; i += 1) {
    await expect(
      app.batch([2, 1, 3, 4, 5], { recursionLimit: testSize })
    ).resolves.toEqual([
      2 + testSize,
      1 + testSize,
      3 + testSize,
      4 + testSize,
      5 + testSize,
    ]);
  }
});

it("should raise InvalidUpdateError when the same LastValue channel is updated twice in one iteration", async () => {
  const addOne = jest.fn((x: number): number => x + 1);

  const one = Channel.subscribeTo("input")
    .pipe(addOne)
    .pipe(Channel.writeTo(["output"]));
  const two = Channel.subscribeTo("input")
    .pipe(addOne)
    .pipe(Channel.writeTo(["output"]));

  const app = new Pregel({
    nodes: { one, two },
    channels: {
      output: new LastValue<number>(),
      input: new LastValue<number>(),
    },
    inputs: "input",
    outputs: "output",
  });

  await expect(app.invoke(2)).rejects.toThrow(InvalidUpdateError);
});

it("should process two inputs to two outputs validly", async () => {
  const addOne = jest.fn((x: number): number => x + 1);

  const one = Channel.subscribeTo("input")
    .pipe(addOne)
    .pipe(Channel.writeTo(["output"]));
  const two = Channel.subscribeTo("input")
    .pipe(addOne)
    .pipe(Channel.writeTo(["output"]));

  const app = new Pregel({
    nodes: { one, two },
    channels: {
      output: new Topic<number>(),
      input: new LastValue<number>(),
      output2: new LastValue<number>(),
    },
    inputs: "input",
    outputs: "output",
  });

  // An Inbox channel accumulates updates into a sequence
  expect(await app.invoke(2)).toEqual([3, 3]);
});

it("should allow a conditional edge after a send", async () => {
  const State = {
    items: Annotation<string[]>({
      reducer: (a, b) => a.concat(b),
    }),
  };
  const sendForFun = (state: StateType<typeof State>) => {
    return [new Send("2", state), new Send("2", state)];
  };
  const routeToThree = () => "3";
  const graph = new StateGraph(State)
    .addNode("1", () => ({ items: ["1"] }))
    .addNode("2", () => ({ items: ["2"] }))
    .addNode("3", () => ({ items: ["3"] }))
    .addEdge("__start__", "1")
    .addConditionalEdges("1", sendForFun)
    .addConditionalEdges("2", routeToThree)
    .addEdge("3", "__end__")
    .compile();
  const res = await graph.invoke({ items: ["0"] });
  expect(res).toEqual({ items: ["0", "1", "2", "2", "3"] });
});

it("should handle checkpoints correctly", async () => {
  const inputPlusTotal = jest.fn(
    (x: { total: number; input: number }): number => x.total + x.input
  );
  const raiseIfAbove10 = (input: number): number => {
    if (input > 10) {
      throw new Error("Input is too large");
    }
    return input;
  };

  const one = Channel.subscribeTo(["input"])
    .join(["total"])
    .pipe(inputPlusTotal)
    .pipe(Channel.writeTo(["output", "total"]))
    .pipe(raiseIfAbove10);

  const memory = new MemorySaverAssertImmutable();

  const app = new Pregel({
    nodes: { one },
    channels: {
      total: new BinaryOperatorAggregate<number>((a, b) => a + b),
      input: new LastValue<number>(),
      output: new LastValue<number>(),
    },
    inputs: "input",
    outputs: "output",
    checkpointer: memory,
  });

  // total starts out as 0, so output is 0+2=2
  await expect(
    app.invoke(2, { configurable: { thread_id: "1" } })
  ).resolves.toBe(2);
  let checkpoint = await memory.get({ configurable: { thread_id: "1" } });
  expect(checkpoint).not.toBeNull();
  expect(checkpoint?.channel_values.total).toBe(2);

  // total is now 2, so output is 2+3=5
  await expect(
    app.invoke(3, { configurable: { thread_id: "1" } })
  ).resolves.toBe(5);
  checkpoint = await memory.get({ configurable: { thread_id: "1" } });
  expect(checkpoint).not.toBeNull();
  expect(checkpoint?.channel_values.total).toBe(7);

  // total is now 2+5=7, so output would be 7+4=11, but raises Error
  await expect(
    app.invoke(4, { configurable: { thread_id: "1" } })
  ).rejects.toThrow("Input is too large");
  // checkpoint is not updated
  checkpoint = await memory.get({ configurable: { thread_id: "1" } });
  expect(checkpoint).not.toBeNull();
  expect(checkpoint?.channel_values.total).toBe(7);

  // on a new thread, total starts out as 0, so output is 0+5=5
  await expect(
    app.invoke(5, { configurable: { thread_id: "2" } })
  ).resolves.toBe(5);
  checkpoint = await memory.get({ configurable: { thread_id: "1" } });
  expect(checkpoint).not.toBeNull();
  expect(checkpoint?.channel_values.total).toBe(7);
  checkpoint = await memory.get({ configurable: { thread_id: "2" } });
  expect(checkpoint).not.toBeNull();
  expect(checkpoint?.channel_values.total).toBe(5);
});

it("should process two inputs joined into one topic and produce two outputs", async () => {
  const addOne = jest.fn((x: number): number => x + 1);
  const add10Each = jest.fn((x: number[]): number[] =>
    x.map((y) => y + 10).sort()
  );

  const one = Channel.subscribeTo("input")
    .pipe(addOne)
    .pipe(Channel.writeTo(["inbox"]));
  const chainThree = Channel.subscribeTo("input")
    .pipe(addOne)
    .pipe(Channel.writeTo(["inbox"]));
  const chainFour = Channel.subscribeTo("inbox")
    .pipe(add10Each)
    .pipe(Channel.writeTo(["output"]));

  const app = new Pregel({
    nodes: {
      one,
      chainThree,
      chainFour,
    },
    channels: {
      inbox: new Topic<number>(),
      output: new LastValue<number>(),
      input: new LastValue<number>(),
    },
    inputs: "input",
    outputs: "output",
  });

  // Invoke app and check results
  for (let i = 0; i < 100; i += 1) {
    expect(await app.invoke(2)).toEqual([13, 13]);
  }

  // Use Promise.all to simulate concurrent execution
  const results = await Promise.all(
    Array(100)
      .fill(null)
      .map(async () => app.invoke(2))
  );
  results.forEach((result) => {
    expect(result).toEqual([13, 13]);
  });
});

it("should invoke join then call other app", async () => {
  const addOne = jest.fn((x: number): number => x + 1);
  const add10Each = jest.fn((x: number[]): number[] => x.map((y) => y + 10));

  const innerApp = new Pregel({
    nodes: {
      one: Channel.subscribeTo("input")
        .pipe(addOne)
        .pipe(Channel.writeTo(["output"])),
    },
    channels: {
      output: new LastValue<number>(),
      input: new LastValue<number>(),
    },
    inputs: "input",
    outputs: "output",
  });

  const one = Channel.subscribeTo("input")
    .pipe(add10Each)
    .pipe(Channel.writeTo(["inbox_one"]).map());

  const two = Channel.subscribeTo("inbox_one")
    .pipe(() => innerApp.map())
    .pipe((x: number[]) => x.sort())
    .pipe(Channel.writeTo(["outbox_one"]));

  const chainThree = Channel.subscribeTo("outbox_one")
    .pipe((x: number[]) => x.reduce((a, b) => a + b, 0))
    .pipe(Channel.writeTo(["output"]));

  const app = new Pregel({
    nodes: {
      one,
      two,
      chain_three: chainThree,
    },
    channels: {
      inbox_one: new Topic<number>(),
      outbox_one: new Topic<number>(),
      output: new LastValue<number>(),
      input: new LastValue<number>(),
    },
    inputs: "input",
    outputs: "output",
  });

  // Run the test 10 times sequentially
  for (let i = 0; i < 10; i += 1) {
    expect(await app.invoke([2, 3])).toEqual(27);
  }

  // Run the test 10 times in parallel
  const results = await Promise.all(
    Array(10)
      .fill(null)
      .map(() => app.invoke([2, 3]))
  );
  expect(results).toEqual(Array(10).fill(27));
});

it("should handle two processes with one input and two outputs", async () => {
  const addOne = jest.fn((x: number) => x + 1);

  const one = Channel.subscribeTo("input")
    .pipe(addOne)
    .pipe(
      Channel.writeTo([], {
        output: new RunnablePassthrough(),
        between: new RunnablePassthrough(),
      })
    );

  const two = Channel.subscribeTo("between")
    .pipe(addOne)
    .pipe(Channel.writeTo(["output"]));

  const app = new Pregel({
    nodes: { one, two },
    channels: {
      input: new LastValue<number>(),
      output: new LastValue<number>(),
      between: new LastValue<number>(),
    },
    inputs: "input",
    outputs: "output",
    streamChannels: ["output", "between"],
  });

  const results = await app.stream(2);
  const streamResults = [];
  for await (const chunk of results) {
    streamResults.push(chunk);
  }

  expect(streamResults).toEqual([
    { between: 3, output: 3 },
    { between: 3, output: 4 },
  ]);
});

it("should finish executing without output", async () => {
  const addOne = jest.fn((x: number): number => x + 1);
  const one = Channel.subscribeTo("input")
    .pipe(addOne)
    .pipe(Channel.writeTo(["between"]));
  const two = Channel.subscribeTo("between").pipe(addOne);

  const app = new Pregel({
    nodes: { one, two },
    channels: {
      input: new LastValue<number>(),
      between: new LastValue<number>(),
      output: new LastValue<number>(),
    },
    inputs: "input",
    outputs: "output",
  });

  // It finishes executing (once no more messages being published)
  // but returns nothing, as nothing was published to OUT topic
  expect(await app.invoke(2)).toBeUndefined();
});

it("should throw an error when no input channel is provided", () => {
  const addOne = jest.fn((x: number): number => x + 1);

  const one = Channel.subscribeTo("between")
    .pipe(addOne)
    .pipe(Channel.writeTo(["output"]));
  const two = Channel.subscribeTo("between").pipe(addOne);

  // @ts-expect-error - this should throw an error
  expect(() => new Pregel({ nodes: { one, two } })).toThrowError();
});

it("should type-error when Channel.subscribeTo would throw at runtime", () => {
  expect(() => {
    // @ts-expect-error - this would throw at runtime and thus we want it to become a type-error
    Channel.subscribeTo(["input"], { key: "key" });
  }).toThrow();
});

describe("StateGraph", () => {
  class SearchAPI extends Tool {
    name = "search_api";

    description = "A simple API that returns the input string.";

    schema = z
      .object({
        input: z.string().optional(),
      })
      .transform((data) => data.input);

    constructor() {
      super();
    }

    async _call(query: string): Promise<string> {
      return `result for ${query}`;
    }
  }
  const tools = [new SearchAPI()];

  type Step = [AgentAction | AgentFinish, string];

  type AgentState = {
    input: string;
    agentOutcome?: AgentAction | AgentFinish;
    steps: Step[];
  };

  const executeTools = async (
    data: AgentState
  ): Promise<Partial<AgentState>> => {
    const newData = data;
    const { agentOutcome } = newData;
    delete newData.agentOutcome;
    if (!agentOutcome || "returnValues" in agentOutcome) {
      throw new Error("Agent has already finished.");
    }
    const observation: string =
      (await tools
        .find((t) => t.name === agentOutcome.tool)
        ?.invoke(agentOutcome.toolInput)) ?? "failed";

    return {
      steps: [[agentOutcome, observation]],
    };
  };

  const shouldContinue = async (data: AgentState): Promise<string> => {
    if (data.agentOutcome && "returnValues" in data.agentOutcome) {
      return "exit";
    }
    return "continue";
  };

  it("can invoke", async () => {
    const prompt = PromptTemplate.fromTemplate("Hello!");

    const llm = new FakeStreamingLLM({
      responses: [
        "tool:search_api:query",
        "tool:search_api:another",
        "finish:answer",
      ],
    });

    const agentParser = (input: string) => {
      if (input.startsWith("finish")) {
        const answer = input.split(":")[1];
        return {
          agentOutcome: {
            returnValues: { answer },
            log: input,
          },
        };
      }
      const [, toolName, toolInput] = input.split(":");
      return {
        agentOutcome: {
          tool: toolName,
          toolInput,
          log: input,
        },
      };
    };

    const agent = async (state: AgentState) => {
      const chain = prompt.pipe(llm).pipe(agentParser);
      const result = await chain.invoke({ input: state.input });
      return {
        ...result,
      };
    };

    const graph = new StateGraph<AgentState>({
      channels: {
        input: null,
        agentOutcome: null,
        steps: {
          value: (x: Step[], y: Step[]) => x.concat(y),
          default: () => [],
        },
      },
    })
      .addNode("agent", agent)
      .addNode("tools", executeTools)
      .addEdge(START, "agent")
      .addConditionalEdges("agent", shouldContinue, {
        continue: "tools",
        exit: END,
      })
      .addEdge("tools", "agent")
      .compile();

    const result = await graph.invoke({ input: "what is the weather in sf?" });
    expect(result).toEqual({
      input: "what is the weather in sf?",
      agentOutcome: {
        returnValues: {
          answer: "answer",
        },
        log: "finish:answer",
      },
      steps: [
        [
          {
            log: "tool:search_api:query",
            tool: "search_api",
            toolInput: "query",
          },
          "result for query",
        ],
        [
          {
            log: "tool:search_api:another",
            tool: "search_api",
            toolInput: "another",
          },
          "result for another",
        ],
      ],
    });
  });

  it("can stream", async () => {
    const prompt = PromptTemplate.fromTemplate("Hello!");

    const llm = new FakeStreamingLLM({
      responses: [
        "tool:search_api:query",
        "tool:search_api:another",
        "finish:answer",
      ],
    });

    const agentParser = (input: string) => {
      if (input.startsWith("finish")) {
        const answer = input.split(":")[1];
        return {
          agentOutcome: {
            returnValues: { answer },
            log: input,
          },
        };
      }
      const [, toolName, toolInput] = input.split(":");
      return {
        agentOutcome: {
          tool: toolName,
          toolInput,
          log: input,
        },
      };
    };

    const agent = async (state: AgentState) => {
      const chain = prompt.pipe(llm).pipe(agentParser);
      const result = await chain.invoke({ input: state.input });
      return {
        ...result,
      };
    };

    const app = new StateGraph<AgentState>({
      channels: {
        input: null,
        agentOutcome: null,
        steps: {
          value: (x: Step[], y: Step[]) => x.concat(y),
          default: () => [],
        },
      },
    })
      .addNode("agent", agent)
      .addNode("tools", executeTools)
      .addEdge(START, "agent")
      .addConditionalEdges("agent", shouldContinue, {
        continue: "tools",
        exit: END,
      })
      .addEdge("tools", "agent")
      .compile();

    const stream = await app.stream({ input: "what is the weather in sf?" });
    const streamItems = [];
    for await (const item of stream) {
      streamItems.push(item);
    }
    expect(streamItems.length).toBe(5);
    expect(streamItems[0]).toEqual({
      agent: {
        agentOutcome: {
          tool: "search_api",
          toolInput: "query",
          log: "tool:search_api:query",
        },
      },
    });

    // TODO: Need to rewrite this test.
  });

  it("can invoke a nested graph", async () => {
    // set up inner graph
    type InnerState = {
      myKey: string;
      myOtherKey: string;
    };

    const innerGraph = new StateGraph<InnerState>({
      channels: {
        myKey: null,
        myOtherKey: null,
      },
    })
      .addNode("up", (state: InnerState) => ({
        myKey: `${state.myKey} there`,
        myOtherKey: state.myOtherKey,
      }))
      .addEdge(START, "up")
      .addEdge("up", END);

    // set up top level graph
    type State = {
      myKey: string;
      // eslint-disable-next-line @typescript-eslint/no-explicit-any
      neverCalled: any;
    };

    const graph = new StateGraph<State>({
      channels: {
        myKey: null,
        neverCalled: null,
      },
    })
      .addNode("inner", innerGraph.compile())
      .addNode("side", (state: State) => ({
        myKey: `${state.myKey} and back again`,
      }))
      .addEdge("inner", "side")
      .addEdge(START, "inner")
      .addEdge("side", END)
      .compile();

    // call method / assertions
    // eslint-disable-next-line @typescript-eslint/no-explicit-any
    const neverCalled = jest.fn((_: any) => {
      throw new Error("This should never be called");
    });

    const result = await graph.invoke({
      myKey: "my value",
      neverCalled: new RunnableLambda({ func: neverCalled }),
    });

    expect(result).toEqual({
      myKey: "my value there and back again",
      neverCalled: new RunnableLambda({ func: neverCalled }),
    });
  });

  it("can invoke a nested graph", async () => {
    // set up inner graph
    type InnerState = {
      myKey: string;
      myOtherKey: string;
    };

    const innerGraph = new StateGraph<InnerState>({
      channels: {
        myKey: null,
        myOtherKey: null,
      },
    })
      .addNode("up", (state: InnerState) => ({
        myKey: `${state.myKey} there`,
        myOtherKey: state.myOtherKey,
      }))
      .addEdge(START, "up")
      .addEdge("up", END);

    // set up top level graph
    type State = {
      myKey: string;
      // eslint-disable-next-line @typescript-eslint/no-explicit-any
      neverCalled: any;
    };

    const graph = new StateGraph<State>({
      channels: {
        myKey: null,
        neverCalled: null,
      },
    })
      .addNode("inner", innerGraph.compile())
      .addNode("side", (state: State) => ({
        myKey: `${state.myKey} and back again`,
      }))
      .addEdge("inner", "side")
      .addEdge(START, "inner")
      .addEdge("side", END)
      .compile();

    // call method / assertions
    // eslint-disable-next-line @typescript-eslint/no-explicit-any
    const neverCalled = jest.fn((_: any) => {
      throw new Error("This should never be called");
    });

    const result = await graph.invoke({
      myKey: "my value",
      neverCalled: new RunnableLambda({ func: neverCalled }),
    });

    expect(result).toEqual({
      myKey: "my value there and back again",
      neverCalled: new RunnableLambda({ func: neverCalled }),
    });
  });

  it("Conditional edges is optional", async () => {
    type GraphState = {
      // eslint-disable-next-line @typescript-eslint/no-explicit-any
      keys: Record<string, any>;
    };
    const nodeOne = (state: GraphState) => {
      const { keys } = state;
      keys.value = 1;
      return {
        keys,
      };
    };
    const nodeTwo = (state: GraphState) => {
      const { keys } = state;
      keys.value = 2;
      return {
        keys,
      };
    };
    const nodeThree = (state: GraphState) => {
      const { keys } = state;
      keys.value = 3;
      return {
        keys,
      };
    };
    const decideNext = (_: GraphState) => "two";

    const graph = new StateGraph<GraphState>({
      channels: {
        keys: null,
      },
    })
      .addNode("one", nodeOne)
      .addNode("two", nodeTwo)
      .addNode("three", nodeThree)
      .addEdge(START, "one")
      .addConditionalEdges("one", decideNext)
      .addEdge("two", "three")
      .addEdge("three", END)
      .compile();

    // This will always return two, and two will always go to three
    // meaning keys.value will always be 3
    const result = await graph.invoke({ keys: { value: 0 } });
    expect(result).toEqual({ keys: { value: 3 } });
  });

  it("In one fan out state graph waiting edge", async () => {
    const sortedAdd = jest.fn((x: string[], y: string[]): string[] =>
      [...x, ...y].sort()
    );

    type State = {
      query: string;
      answer: string;
      docs: string[];
    };

    function rewriteQuery(data: State): Partial<State> {
      return { query: `query: ${data.query}` };
    }

    function analyzerOne(data: State): Partial<State> {
      return { query: `analyzed: ${data.query}` };
    }

    function retrieverOne(_data: State): Partial<State> {
      return { docs: ["doc1", "doc2"] };
    }

    function retrieverTwo(_data: State): Partial<State> {
      return { docs: ["doc3", "doc4"] };
    }

    function qa(data: State): Partial<State> {
      return { answer: data.docs?.join(",") };
    }

    const workflow = new StateGraph<State>({
      channels: {
        query: null,
        answer: null,
        docs: { reducer: sortedAdd },
      },
    })
      .addNode("rewrite_query", rewriteQuery)
      .addNode("analyzer_one", analyzerOne)
      .addNode("retriever_one", retrieverOne)
      .addNode("retriever_two", retrieverTwo)
      .addNode("qa", qa)
      .addEdge(START, "rewrite_query")
      .addEdge("rewrite_query", "analyzer_one")
      .addEdge("analyzer_one", "retriever_one")
      .addEdge("rewrite_query", "retriever_two")
      .addEdge(["retriever_one", "retriever_two"], "qa")
      .addEdge("qa", END);

    const app = workflow.compile();

    expect(await app.invoke({ query: "what is weather in sf" })).toEqual({
      query: "analyzed: query: what is weather in sf",
      docs: ["doc1", "doc2", "doc3", "doc4"],
      answer: "doc1,doc2,doc3,doc4",
    });
  });

  it("Allow map reduce flows", async () => {
    const OverallState = Annotation.Root({
      subjects: Annotation<string[]>,
      jokes: Annotation<string[]>({
        reducer: (a, b) => a.concat(b),
      }),
    });
    const continueToJokes = async (state: typeof OverallState.State) => {
      return state.subjects.map((subject) => {
        return new Send("generate_joke", { subjects: [subject] });
      });
    };
    const graph = new StateGraph(OverallState)
      .addNode("generate_joke", (state) => ({
        jokes: [`Joke about ${state.subjects}`],
      }))
      .addConditionalEdges("__start__", continueToJokes)
      .addEdge("generate_joke", "__end__")
      .compile();
    const res = await graph.invoke({ subjects: ["cats", "dogs"] });
    // Invoking with two subjects results in a generated joke for each
    expect(res).toEqual({
      subjects: ["cats", "dogs"],
      jokes: [`Joke about cats`, `Joke about dogs`],
    });
  });

  it("State graph packets", async () => {
    const AgentState = Annotation.Root({
      messages: Annotation({
        reducer: messagesStateReducer,
      }),
    });
    const searchApi = tool(
      async ({ query }) => {
        return `result for ${query}`;
      },
      {
        name: "search_api",
        schema: z.object({
          query: z.string(),
        }),
        description: "Searches the API for the query",
      }
    );

    const toolsByName = { [searchApi.name]: searchApi };
    const model = new FakeChatModel({
      responses: [
        new AIMessage({
          id: "ai1",
          content: "",
          tool_calls: [
            {
              id: "tool_call123",
              name: "search_api",
              args: { query: "query" },
              type: "tool_call",
            },
          ],
        }),
        new AIMessage({
          id: "ai2",
          content: "",
          tool_calls: [
            {
              id: "tool_call234",
              name: "search_api",
              args: { query: "another", idx: 0 },
              type: "tool_call",
            },
            {
              id: "tool_call567",
              name: "search_api",
              args: { query: "a third one", idx: 1 },
              type: "tool_call",
            },
          ],
        }),
        new AIMessage({
          id: "ai3",
          content: "answer",
        }),
      ],
    });

    const agent = async (state: typeof AgentState.State) => {
      return {
        messages: await model.invoke(state.messages),
      };
    };

    const shouldContinue = async (state: typeof AgentState.State) => {
      // TODO: Support this?
      // expect(state.something_extra).toEqual("hi there");
      const toolCalls = (state.messages[state.messages.length - 1] as AIMessage)
        .tool_calls;
      if (toolCalls?.length) {
        return toolCalls.map((toolCall) => {
          return new Send("tools", toolCall);
        });
      } else {
        return "__end__";
      }
    };

    const toolsNode = async (toolCall: ToolCall) => {
      await new Promise((resolve) =>
        setTimeout(resolve, toolCall.args.idx * 100)
      );
      const toolMessage = await toolsByName[toolCall.name].invoke(toolCall);
      return {
        messages: new ToolMessage({
          content: toolMessage.content,
          id: toolCall.args.idx !== undefined ? `${toolCall.args.idx}` : "abc",
          tool_call_id: toolMessage.tool_call_id,
          name: toolMessage.name,
        }),
      };
    };

    const builder = new StateGraph(AgentState)
      .addNode("agent", agent)
      .addNode("tools", toolsNode)
      .addEdge("__start__", "agent")
      .addConditionalEdges("agent", shouldContinue)
      .addEdge("tools", "agent");
    const inputMessage = new HumanMessage({
      id: "foo",
      content: "what is weather in sf",
    });
    const expectedOutputMessages = [
      inputMessage,
      new AIMessage({
        id: "ai1",
        content: "",
        tool_calls: [
          {
            id: "tool_call123",
            name: "search_api",
            args: { query: "query" },
            type: "tool_call",
          },
        ],
      }),
      new ToolMessage({
        id: "abc",
        content: "result for query",
        name: "search_api",
        tool_call_id: "tool_call123",
      }),
      new AIMessage({
        id: "ai2",
        content: "",
        tool_calls: [
          {
            id: "tool_call234",
            name: "search_api",
            args: { query: "another", idx: 0 },
            type: "tool_call",
          },
          {
            id: "tool_call567",
            name: "search_api",
            args: { query: "a third one", idx: 1 },
            type: "tool_call",
          },
        ],
      }),
      new ToolMessage({
        id: "0",
        content: "result for another",
        name: "search_api",
        tool_call_id: "tool_call234",
      }),
      new ToolMessage({
        id: "1",
        content: "result for a third one",
        name: "search_api",
        tool_call_id: "tool_call567",
      }),
      new AIMessage({
        id: "ai3",
        content: "answer",
      }),
    ];
    const res = await builder.compile().invoke({
      messages: [inputMessage],
    });
    expect(res).toEqual({
      messages: expectedOutputMessages,
    });

    const stream = await builder.compile().stream({
      messages: [inputMessage],
    });
    let chunks = [];
    for await (const chunk of stream) {
      chunks.push(chunk);
    }
    const nodeOrder = ["agent", "tools", "agent", "tools", "tools", "agent"];
    expect(nodeOrder.length).toEqual(chunks.length);
    expect(chunks).toEqual(
      // The input message is not streamed back
      expectedOutputMessages.slice(1).map((message, i) => {
        return {
          [nodeOrder[i]]: { messages: message },
        };
      })
    );

    const appWithInterrupt = builder.compile({
      checkpointer: new MemorySaverAssertImmutable(),
      interruptAfter: ["agent"],
    });
    const config = { configurable: { thread_id: "1" } };
    chunks = [];
    for await (const chunk of await appWithInterrupt.stream(
      {
        messages: [inputMessage],
      },
      config
    )) {
      chunks.push(chunk);
    }
    expect(chunks).toEqual([
      {
        agent: {
          messages: expectedOutputMessages[1],
        },
      },
    ]);
    const appWithInterruptState = await appWithInterrupt.getState(config);
    expect(appWithInterruptState).toEqual({
      values: {
        messages: expectedOutputMessages.slice(0, 2),
      },
      next: ["tools"],
      metadata: {
        source: "loop",
        step: 1,
        writes: {
          agent: {
            messages: expectedOutputMessages[1],
          },
        },
      },
      config: (await appWithInterrupt.checkpointer?.getTuple(config))?.config,
      createdAt: (await appWithInterrupt.checkpointer?.getTuple(config))
        ?.checkpoint.ts,
      // TODO: Populate, see Python test
      parentConfig: undefined,
    });

    // modify ai message
    const lastMessage =
      appWithInterruptState!.values.messages[
        appWithInterruptState!.values.messages.length - 1
      ];
    lastMessage.tool_calls[0].args.query = "a different query";
    await appWithInterrupt.updateState(config, {
      messages: lastMessage,
      something_extra: "hi there",
    });
    expect(await appWithInterrupt.getState(config)).toEqual({
      values: {
        messages: [
          expectedOutputMessages[0],
          new AIMessage({
            id: "ai1",
            content: "",
            tool_calls: [
              {
                id: "tool_call123",
                name: "search_api",
                args: { query: "a different query" },
                type: "tool_call",
              },
            ],
          }),
        ],
      },
      next: ["tools"],
      metadata: {
        source: "update",
        step: 2,
        writes: {
          agent: {
            messages: new AIMessage({
              id: "ai1",
              content: "",
              tool_calls: [
                {
                  id: "tool_call123",
                  name: "search_api",
                  args: { query: "a different query" },
                  type: "tool_call",
                },
              ],
            }),
            something_extra: "hi there",
          },
        },
      },
      config: (await appWithInterrupt.checkpointer?.getTuple(config))?.config,
      createdAt: (await appWithInterrupt.checkpointer?.getTuple(config))
        ?.checkpoint.ts,
      // TODO: Populate, see Python test
      parentConfig: undefined,
    });

    chunks = [];
    for await (const chunk of await appWithInterrupt.stream(null, config)) {
      chunks.push(chunk);
    }
    expect(chunks).toEqual([
      {
        tools: {
          messages: new ToolMessage({
            id: "abc",
            content: "result for a different query",
            name: "search_api",
            tool_call_id: "tool_call123",
          }),
        },
      },
      {
        agent: {
          messages: expectedOutputMessages[3],
        },
      },
    ]);

    expect(await appWithInterrupt.getState(config)).toEqual({
      values: {
        messages: [
          expectedOutputMessages[0],
          new AIMessage({
            id: "ai1",
            content: "",
            tool_calls: [
              {
                id: "tool_call123",
                name: "search_api",
                args: { query: "a different query" },
                type: "tool_call",
              },
            ],
          }),
          new ToolMessage({
            id: "abc",
            content: "result for a different query",
            name: "search_api",
            tool_call_id: "tool_call123",
          }),
          expectedOutputMessages[3],
        ],
      },
      next: ["tools", "tools"],
      metadata: {
        source: "loop",
        step: 4,
        writes: {
          agent: {
            messages: expectedOutputMessages[3],
          },
        },
      },
      createdAt: (await appWithInterrupt.checkpointer?.getTuple(config))
        ?.checkpoint.ts,
      config: (await appWithInterrupt.checkpointer?.getTuple(config))?.config,
      // TODO: Populate, see Python test
      parentConfig: undefined,
    });

    // replaces message even if object identity is different, as long as id is the same
    await appWithInterrupt.updateState(config, {
      messages: new AIMessage({
        id: "ai2",
        content: "answer",
      }),
      something_extra: "hi there",
    });

    expect(await appWithInterrupt.getState(config)).toEqual({
      values: {
        messages: [
          expectedOutputMessages[0],
          new AIMessage({
            id: "ai1",
            content: "",
            tool_calls: [
              {
                id: "tool_call123",
                name: "search_api",
                args: { query: "a different query" },
                type: "tool_call",
              },
            ],
          }),
          new ToolMessage({
            id: "abc",
            content: "result for a different query",
            name: "search_api",
            tool_call_id: "tool_call123",
          }),
          new AIMessage({
            content: "answer",
            id: "ai2",
          }),
        ],
      },
      next: [],
      metadata: {
        source: "update",
        step: 5,
        writes: {
          agent: {
            messages: new AIMessage({
              content: "answer",
              id: "ai2",
            }),
            something_extra: "hi there",
          },
        },
      },
      createdAt: (await appWithInterrupt.checkpointer?.getTuple(config))
        ?.checkpoint.ts,
      config: (await appWithInterrupt.checkpointer?.getTuple(config))?.config,
      // TODO: Populate, see Python test
      parentConfig: undefined,
    });
  });

  it("multiple stream mode", async () => {
    const builder = new StateGraph({
      value: Annotation<number>({ reducer: (a, b) => a + b }),
    })
      .addNode("add_one", () => ({ value: 1 }))
      .addEdge(START, "add_one")
      .addConditionalEdges("add_one", (state) => {
        if (state.value < 6) return "add_one";
        return END;
      });

    const graph = builder.compile();

    expect(
<<<<<<< HEAD
      await fromAsync(graph.stream({ value: 1 }, { streamMode: ["values"] }))
=======
      await gatherIterator(
        graph.stream({ value: 1 }, { streamMode: ["values"] })
      )
>>>>>>> 12532172
    ).toEqual([
      { value: 1 },
      { value: 2 },
      { value: 3 },
      { value: 4 },
      { value: 5 },
      { value: 6 },
    ]);

    expect(
<<<<<<< HEAD
      await fromAsync(graph.stream({ value: 1 }, { streamMode: ["updates"] }))
=======
      await gatherIterator(
        graph.stream({ value: 1 }, { streamMode: ["updates"] })
      )
>>>>>>> 12532172
    ).toEqual([
      { add_one: { value: 1 } },
      { add_one: { value: 1 } },
      { add_one: { value: 1 } },
      { add_one: { value: 1 } },
      { add_one: { value: 1 } },
    ]);

    expect(
<<<<<<< HEAD
      await fromAsync(
=======
      await gatherIterator(
>>>>>>> 12532172
        graph.stream({ value: 1 }, { streamMode: ["values", "updates"] })
      )
    ).toEqual([
      ["values", { value: 1 }],
      ["updates", { add_one: { value: 1 } }],
      ["values", { value: 2 }],
      ["updates", { add_one: { value: 1 } }],
      ["values", { value: 3 }],
      ["updates", { add_one: { value: 1 } }],
      ["values", { value: 4 }],
      ["updates", { add_one: { value: 1 } }],
      ["values", { value: 5 }],
      ["updates", { add_one: { value: 1 } }],
      ["values", { value: 6 }],
    ]);
  });
});

describe("PreBuilt", () => {
  class SearchAPI extends Tool {
    name = "search_api";

    description = "A simple API that returns the input string.";

    constructor() {
      super();
    }

    async _call(query: string): Promise<string> {
      return `result for ${query}`;
    }
  }
  const tools = [new SearchAPI()];

  it("Can invoke createAgentExecutor", async () => {
    const prompt = PromptTemplate.fromTemplate("Hello!");

    const llm = new FakeStreamingLLM({
      responses: [
        "tool:search_api:query",
        "tool:search_api:another",
        "finish:answer",
      ],
    });

    const agentParser = (input: string) => {
      if (input.startsWith("finish")) {
        const answer = input.split(":")[1];
        return {
          returnValues: { answer },
          log: input,
        };
      }
      const [, toolName, toolInput] = input.split(":");
      return {
        tool: toolName,
        toolInput,
        log: input,
      };
    };

    const agent = prompt.pipe(llm).pipe(agentParser);

    const agentExecutor = createAgentExecutor({
      agentRunnable: agent,
      tools,
    });

    const result = await agentExecutor.invoke({
      input: "what is the weather in sf?",
    });

    expect(result).toEqual({
      input: "what is the weather in sf?",
      agentOutcome: {
        returnValues: {
          answer: "answer",
        },
        log: "finish:answer",
      },
      steps: [
        {
          action: {
            log: "tool:search_api:query",
            tool: "search_api",
            toolInput: "query",
          },
          observation: "result for query",
        },
        {
          action: {
            log: "tool:search_api:another",
            tool: "search_api",
            toolInput: "another",
          },
          observation: "result for another",
        },
      ],
    });
  });
});

describe("MessageGraph", () => {
  class SearchAPI extends Tool {
    name = "search_api";

    description = "A simple API that returns the input string.";

    schema = z
      .object({
        input: z.string().optional(),
      })
      .transform((data) => data.input);

    constructor() {
      super();
    }

    async _call(query: string): Promise<string> {
      return `result for ${query}`;
    }
  }
  const tools = [new SearchAPI()];

  it("can invoke a single message", async () => {
    const model = new FakeChatModel({
      responses: [
        new AIMessage({
          content: "",
          additional_kwargs: {
            function_call: {
              name: "search_api",
              arguments: "query",
            },
          },
        }),
        new AIMessage({
          content: "",
          additional_kwargs: {
            function_call: {
              name: "search_api",
              arguments: "another",
            },
          },
        }),
        new AIMessage({
          content: "answer",
        }),
      ],
    });

    const toolExecutor = new ToolExecutor({ tools });

    const shouldContinue = (data: Array<BaseMessage>): string => {
      const lastMessage = data[data.length - 1];
      // If there is no function call, then we finish
      if (
        !("function_call" in lastMessage.additional_kwargs) ||
        !lastMessage.additional_kwargs.function_call
      ) {
        return "end";
      }
      // Otherwise if there is, we continue
      return "continue";
    };

    const callTool = async (
      data: Array<BaseMessage>,
      options?: { config?: RunnableConfig }
    ) => {
      const lastMessage = data[data.length - 1];

      const action = {
        tool: lastMessage.additional_kwargs.function_call?.name ?? "",
        toolInput: lastMessage.additional_kwargs.function_call?.arguments ?? "",
        log: "",
      };

      const response = await toolExecutor.invoke(action, options?.config);
      return new FunctionMessage({
        content: JSON.stringify(response),
        name: action.tool,
      });
    };

    const app = new MessageGraph()
      .addNode("agent", model)
      .addNode("action", callTool)
      .addEdge(START, "agent")
      .addConditionalEdges("agent", shouldContinue, {
        continue: "action",
        end: END,
      })
      .addEdge("action", "agent")
      .compile();

    const result = await app.invoke(
      new HumanMessage("what is the weather in sf?")
    );

    expect(result).toHaveLength(6);
    expect(JSON.stringify(result)).toEqual(
      JSON.stringify([
        new HumanMessage("what is the weather in sf?"),
        new AIMessage({
          content: "",
          additional_kwargs: {
            function_call: {
              name: "search_api",
              arguments: "query",
            },
          },
        }),
        new FunctionMessage({
          content: '"result for query"',
          name: "search_api",
        }),
        new AIMessage({
          content: "",
          additional_kwargs: {
            function_call: {
              name: "search_api",
              arguments: "another",
            },
          },
        }),
        new FunctionMessage({
          content: '"result for another"',
          name: "search_api",
        }),
        new AIMessage("answer"),
      ])
    );
  });

  it("can stream a list of messages", async () => {
    const model = new FakeChatModel({
      responses: [
        new AIMessage({
          content: "",
          additional_kwargs: {
            function_call: {
              name: "search_api",
              arguments: "query",
            },
          },
        }),
        new AIMessage({
          content: "",
          additional_kwargs: {
            function_call: {
              name: "search_api",
              arguments: "another",
            },
          },
        }),
        new AIMessage({
          content: "answer",
        }),
      ],
    });

    const toolExecutor = new ToolExecutor({ tools });

    const shouldContinue = (data: Array<BaseMessage>): string => {
      const lastMessage = data[data.length - 1];
      // If there is no function call, then we finish
      if (
        !("function_call" in lastMessage.additional_kwargs) ||
        !lastMessage.additional_kwargs.function_call
      ) {
        return "end";
      }
      // Otherwise if there is, we continue
      return "continue";
    };

    const callTool = async (
      data: Array<BaseMessage>,
      options?: { config?: RunnableConfig }
    ) => {
      const lastMessage = data[data.length - 1];

      const action = {
        tool: lastMessage.additional_kwargs.function_call?.name ?? "",
        toolInput: lastMessage.additional_kwargs.function_call?.arguments ?? "",
        log: "",
      };

      const response = await toolExecutor.invoke(action, options?.config);
      return new FunctionMessage({
        content: JSON.stringify(response),
        name: action.tool,
      });
    };
    const app = new MessageGraph()
      .addNode("agent", model)
      .addNode("action", callTool)
      .addEdge(START, "agent")
      .addConditionalEdges("agent", shouldContinue, {
        continue: "action",
        end: END,
      })
      .addEdge("action", "agent")
      .compile();

    const stream = await app.stream([
      new HumanMessage("what is the weather in sf?"),
    ]);
    const streamItems = [];
    for await (const item of stream) {
      streamItems.push(item);
    }

    const lastItem = streamItems[streamItems.length - 1];
    expect(Object.keys(lastItem)).toEqual(["agent"]);
    expect(JSON.stringify(Object.values(lastItem)[0])).toEqual(
      JSON.stringify(new AIMessage("answer"))
    );
  });
});

it("StateGraph start branch then end", async () => {
  type State = {
    my_key: string;
    market: string;
  };

  const invalidBuilder = new StateGraph<State>({
    channels: {
      my_key: { reducer: (x: string, y: string) => x + y },
      market: null,
    },
  })
    .addNode("tool_two_slow", (_: State) => ({ my_key: ` slow` }))
    .addNode("tool_two_fast", (_: State) => ({ my_key: ` fast` }))
    .addConditionalEdges(START, (state: State) =>
      state.market === "DE" ? "tool_two_slow" : "tool_two_fast"
    );

  expect(() => invalidBuilder.compile()).toThrowError(
    "Node `tool_two_slow` is a dead-end"
  );

  const toolTwoBuilder = new StateGraph<State>({
    channels: {
      my_key: { reducer: (x: string, y: string) => x + y },
      market: null,
    },
  })
    .addNode("tool_two_slow", (_: State) => ({ my_key: ` slow` }))
    .addNode("tool_two_fast", (_: State) => ({ my_key: ` fast` }))
    .addConditionalEdges({
      source: START,
      path: (state: State) =>
        state.market === "DE" ? "tool_two_slow" : "tool_two_fast",
    })
    .addEdge("tool_two_fast", END)
    .addEdge("tool_two_slow", END);

  const toolTwo = toolTwoBuilder.compile();

  expect(await toolTwo.invoke({ my_key: "value", market: "DE" })).toEqual({
    my_key: "value slow",
    market: "DE",
  });
  expect(await toolTwo.invoke({ my_key: "value", market: "US" })).toEqual({
    my_key: "value fast",
    market: "US",
  });

  const toolTwoWithCheckpointer = toolTwoBuilder.compile({
    checkpointer: SqliteSaver.fromConnString(":memory:"),
    interruptBefore: ["tool_two_fast", "tool_two_slow"],
  });

  await expect(() =>
    toolTwoWithCheckpointer.invoke({ my_key: "value", market: "DE" })
  ).rejects.toThrowError("thread_id");

  async function last<T>(iter: AsyncIterableIterator<T>): Promise<T> {
    // eslint-disable-next-line no-undef-init
    let value: T | undefined = undefined;
    for await (value of iter) {
      // do nothing
    }
    return value as T;
  }

  const thread1 = { configurable: { thread_id: "1" } };
  expect(
    await toolTwoWithCheckpointer.invoke(
      { my_key: "value", market: "DE" },
      thread1
    )
  ).toEqual({ my_key: "value", market: "DE" });
  expect(await toolTwoWithCheckpointer.getState(thread1)).toEqual({
    values: { my_key: "value", market: "DE" },
    next: ["tool_two_slow"],
    config: (await toolTwoWithCheckpointer.checkpointer!.getTuple(thread1))!
      .config,
    createdAt: (await toolTwoWithCheckpointer.checkpointer!.getTuple(thread1))!
      .checkpoint.ts,
    metadata: { source: "loop", step: 0, writes: null },
    parentConfig: (
      await last(toolTwoWithCheckpointer.checkpointer!.list(thread1, 2))
    ).config,
  });

  expect(await toolTwoWithCheckpointer.invoke(null, thread1)).toEqual({
    my_key: "value slow",
    market: "DE",
  });
  expect(await toolTwoWithCheckpointer.getState(thread1)).toEqual({
    values: { my_key: "value slow", market: "DE" },
    next: [],
    config: (await toolTwoWithCheckpointer.checkpointer!.getTuple(thread1))!
      .config,
    createdAt: (await toolTwoWithCheckpointer.checkpointer!.getTuple(thread1))!
      .checkpoint.ts,
    metadata: {
      source: "loop",
      step: 1,
      writes: { tool_two_slow: { my_key: " slow" } },
    },
    parentConfig: (
      await last(toolTwoWithCheckpointer.checkpointer!.list(thread1, 2))
    ).config,
  });
});

it("StateGraph branch then node", async () => {
  interface State {
    my_key: string;
    market: string;
  }

  const invalidBuilder = new StateGraph<State>({
    channels: {
      my_key: { reducer: (x: string, y: string) => x + y },
      market: null,
    },
  })
    .addNode("prepare", (_: State) => ({ my_key: ` prepared` }))
    .addNode("tool_two_slow", (_: State) => ({ my_key: ` slow` }))
    .addNode("tool_two_fast", (_: State) => ({ my_key: ` fast` }))
    .addNode("finish", (_: State) => ({ my_key: ` finished` }))
    .addEdge(START, "prepare")
    .addConditionalEdges({
      source: "prepare",
      path: (state: State) =>
        state.market === "DE" ? "tool_two_slow" : "tool_two_fast",
      pathMap: ["tool_two_slow", "tool_two_fast"],
    })
    .addEdge("finish", END);

  expect(() => invalidBuilder.compile()).toThrowError();

  const toolBuilder = new StateGraph<State>({
    channels: {
      my_key: { reducer: (x: string, y: string) => x + y },
      market: null,
    },
  })
    .addNode("prepare", (_: State) => ({ my_key: ` prepared` }))
    .addNode("tool_two_slow", (_: State) => ({ my_key: ` slow` }))
    .addNode("tool_two_fast", (_: State) => ({ my_key: ` fast` }))
    .addNode("finish", (_: State) => ({ my_key: ` finished` }))
    .addEdge(START, "prepare")
    .addConditionalEdges({
      source: "prepare",
      path: (state: State) =>
        state.market === "DE" ? "tool_two_slow" : "tool_two_fast",
    })
    .addEdge("tool_two_fast", "finish")
    .addEdge("tool_two_slow", "finish")
    .addEdge("finish", END);

  const tool = toolBuilder.compile();

  expect(await tool.invoke({ my_key: "value", market: "DE" })).toEqual({
    my_key: "value prepared slow finished",
    market: "DE",
  });
  expect(await tool.invoke({ my_key: "value", market: "FR" })).toEqual({
    my_key: "value prepared fast finished",
    market: "FR",
  });
});<|MERGE_RESOLUTION|>--- conflicted
+++ resolved
@@ -20,11 +20,7 @@
 } from "@langchain/core/messages";
 import { ToolCall } from "@langchain/core/messages/tool";
 import {
-<<<<<<< HEAD
-  fromAsync,
-=======
   gatherIterator,
->>>>>>> 12532172
   FakeChatModel,
   MemorySaverAssertImmutable,
 } from "./utils.js";
@@ -971,13 +967,13 @@
   });
 
   expect(
-    await fromAsync(
+    await gatherIterator(
       app.stream({ input: 2, inbox: 12 }, { outputKeys: "output" })
     )
   ).toEqual([13, 4]); // [12 + 1, 2 + 1 + 1]
 
   expect(
-    await fromAsync(
+    await gatherIterator(
       app.stream({ input: 2, inbox: 12 }, { streamMode: "updates" })
     )
   ).toEqual([
@@ -986,12 +982,12 @@
     { two: { output: 4 } },
   ]);
 
-  expect(await fromAsync(app.stream({ input: 2, inbox: 12 }))).toEqual([
+  expect(await gatherIterator(app.stream({ input: 2, inbox: 12 }))).toEqual([
     { inbox: [3], output: 13 },
     { inbox: [], output: 4 },
   ]);
 
-  const debug = await fromAsync(
+  const debug = await gatherIterator(
     app.stream({ input: 2, inbox: 12 }, { streamMode: "debug" })
   );
   expect(debug).toEqual([
@@ -2386,13 +2382,9 @@
     const graph = builder.compile();
 
     expect(
-<<<<<<< HEAD
-      await fromAsync(graph.stream({ value: 1 }, { streamMode: ["values"] }))
-=======
       await gatherIterator(
         graph.stream({ value: 1 }, { streamMode: ["values"] })
       )
->>>>>>> 12532172
     ).toEqual([
       { value: 1 },
       { value: 2 },
@@ -2403,13 +2395,9 @@
     ]);
 
     expect(
-<<<<<<< HEAD
-      await fromAsync(graph.stream({ value: 1 }, { streamMode: ["updates"] }))
-=======
       await gatherIterator(
         graph.stream({ value: 1 }, { streamMode: ["updates"] })
       )
->>>>>>> 12532172
     ).toEqual([
       { add_one: { value: 1 } },
       { add_one: { value: 1 } },
@@ -2419,11 +2407,7 @@
     ]);
 
     expect(
-<<<<<<< HEAD
-      await fromAsync(
-=======
       await gatherIterator(
->>>>>>> 12532172
         graph.stream({ value: 1 }, { streamMode: ["values", "updates"] })
       )
     ).toEqual([

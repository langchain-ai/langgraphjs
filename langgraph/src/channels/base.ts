--- conflicted
+++ resolved
@@ -1,15 +1,9 @@
 import { Checkpoint } from "../checkpoint/index.js";
 
 export abstract class BaseChannel<
-<<<<<<< HEAD
   ValueType = unknown,
   UpdateType = unknown,
   CheckpointType = unknown
-=======
-  Value = unknown,
-  Update = unknown, // Expected type of the parameter `update` is called with.
-  C = unknown // Type of the channel's checkpoint
->>>>>>> ee7c3318
 > {
   /**
    * The name of the channel.

import { RunnableConfig } from "@langchain/core/runnables";
import { BaseChannel } from "../channels/base.js";
<<<<<<< HEAD
import { CheckpointMetadata, CheckpointPendingWrite, PendingWrite } from "../checkpoint/types.js";
=======
import {
  CheckpointMetadata,
  CheckpointPendingWrite,
  PendingWrite,
} from "../checkpoint/types.js";
>>>>>>> 3598cc11
import { uuid5 } from "../checkpoint/id.js";
import { ERROR, TAG_HIDDEN, TASK_NAMESPACE } from "../constants.js";
import { EmptyChannelError } from "../errors.js";
import { PregelExecutableTask, PregelTaskDescription } from "./types.js";
import { readChannels } from "./io.js";

type ConsoleColors = {
  start: string;
  end: string;
};

type ConsoleColorMap = {
  [key: string]: ConsoleColors;
};

const COLORS_MAP: ConsoleColorMap = {
  blue: {
    start: "\x1b[34m",
    end: "\x1b[0m",
  },
  green: {
    start: "\x1b[32m",
    end: "\x1b[0m",
  },
  yellow: {
    start: "\x1b[33;1m",
    end: "\x1b[0m",
  },
};

/**
 * Wrap some text in a color for printing to the console.
 */
const wrap = (color: ConsoleColors, text: string): string =>
  `${color.start}${text}${color.end}`;

export function printCheckpoint<Value>(
  step: number,
  channels: Record<string, BaseChannel<Value>>
) {
  console.log(
    [
      `${wrap(COLORS_MAP.blue, "[langgraph/checkpoint]")}`,
      `Finishing step ${step}. Channel values:\n`,
      `\n${JSON.stringify(
        Object.fromEntries(_readChannels<Value>(channels)),
        null,
        2
      )}`,
    ].join("")
  );
}

function* _readChannels<Value>(
  channels: Record<string, BaseChannel<Value>>
  // eslint-disable-next-line @typescript-eslint/no-explicit-any
): IterableIterator<[string, any]> {
  for (const [name, channel] of Object.entries(channels)) {
    try {
      yield [name, channel.get()];
      // eslint-disable-next-line @typescript-eslint/no-explicit-any
    } catch (error: any) {
      if (error.name === EmptyChannelError.unminifiable_name) {
        // Skip the channel if it's empty
        continue;
      } else {
        throw error; // Re-throw the error if it's not an EmptyChannelError
      }
    }
  }
}

export function* mapDebugTasks<N extends PropertyKey, C extends PropertyKey>(
  step: number,
  tasks: readonly PregelExecutableTask<N, C>[]
) {
  const ts = new Date().toISOString();
  for (const { name, input, config, triggers } of tasks) {
    if (config?.tags?.includes(TAG_HIDDEN)) continue;

    const metadata = { ...config?.metadata };
    const idMetadata = {
      langgraph_step: metadata.langgraph_step,
      langgraph_node: metadata.langgraph_node,
      langgraph_triggers: metadata.langgraph_triggers,
      langgraph_task_idx: metadata.langgraph_task_idx,
    };

    yield {
      type: "task",
      timestamp: ts,
      step,
      payload: {
        id: uuid5(JSON.stringify([name, step, idMetadata]), TASK_NAMESPACE),
        name,
        input,
        triggers,
      },
    };
  }
}

export function* mapDebugTaskResults<
  N extends PropertyKey,
  C extends PropertyKey
>(
  step: number,
  tasks: readonly PregelExecutableTask<N, C>[],
  streamChannelsList: Array<PropertyKey>
) {
  const ts = new Date().toISOString();
  for (const { name, writes, config } of tasks) {
    if (config?.tags?.includes(TAG_HIDDEN)) continue;

    const metadata = { ...config?.metadata };
    const idMetadata = {
      langgraph_step: metadata.langgraph_step,
      langgraph_node: metadata.langgraph_node,
      langgraph_triggers: metadata.langgraph_triggers,
      langgraph_task_idx: metadata.langgraph_task_idx,
    };

    yield {
      type: "task_result",
      timestamp: ts,
      step,
      payload: {
        id: uuid5(JSON.stringify([name, step, idMetadata]), TASK_NAMESPACE),
        name,
        result: writes.filter(([channel]) =>
          streamChannelsList.includes(channel)
        ),
      },
    };
  }
}

export function* mapDebugCheckpoint<
  N extends PropertyKey,
  C extends PropertyKey
>(
  step: number,
  config: RunnableConfig,
  channels: Record<string, BaseChannel>,
  streamChannels: string | string[],
  metadata: CheckpointMetadata,
  tasks: readonly PregelExecutableTask<N, C>[],
  pendingWrites: CheckpointPendingWrite[]
) {
  function formatConfig(config: RunnableConfig) {
    // https://stackoverflow.com/a/78298178
    type CamelToSnake<
      T extends string,
      A extends string = ""
    > = T extends `${infer F}${infer R}`
      ? CamelToSnake<
          R,
          `${A}${F extends Lowercase<F> ? F : `_${Lowercase<F>}`}`
        >
      : A;

    // make sure the config is consistent with Python
    const pyConfig: Partial<
      Record<CamelToSnake<keyof RunnableConfig>, unknown>
    > = {};

    if (config.callbacks != null) pyConfig.callbacks = config.callbacks;
    if (config.configurable != null)
      pyConfig.configurable = config.configurable;
    if (config.maxConcurrency != null)
      pyConfig.max_concurrency = config.maxConcurrency;

    if (config.metadata != null) pyConfig.metadata = config.metadata;
    if (config.recursionLimit != null)
      pyConfig.recursion_limit = config.recursionLimit;
    if (config.runId != null) pyConfig.run_id = config.runId;
    if (config.runName != null) pyConfig.run_name = config.runName;
    if (config.tags != null) pyConfig.tags = config.tags;

    return pyConfig;
  }

  function getCurrentUTC() {
    const now = new Date();
    return new Date(now.getTime() - now.getTimezoneOffset() * 60 * 1000);
  }

  const ts = getCurrentUTC().toISOString();
  yield {
    type: "checkpoint",
    timestamp: ts,
    step,
    payload: {
      config: formatConfig(config),
      values: readChannels(channels, streamChannels),
      metadata,
      next: tasks.map((task) => task.name),
      tasks: tasksWithWrites(tasks, pendingWrites),
    },
  };
}

function tasksWithWrites<N extends PropertyKey, C extends PropertyKey>(
  tasks: readonly PregelExecutableTask<N, C>[],
  pendingWrites: CheckpointPendingWrite[]
): PregelTaskDescription[] {
  return tasks.map((task): PregelTaskDescription => {
    const error = pendingWrites.find(
      ([id, n]) => id === task.id && n === ERROR
    )?.[2];

    if (error) return { id: task.id, name: task.name as string, error };
    return { id: task.id, name: task.name as string };
  });
}

export function printStepCheckpoint(
  step: number,
  channels: Record<string, BaseChannel<unknown>>,
  whitelist: string[]
): void {
  console.log(
    [
      `${wrap(COLORS_MAP.blue, `[${step}:checkpoint]`)}`,
      `\x1b[1m State at the end of step ${step}:\x1b[0m\n`,
      JSON.stringify(readChannels(channels, whitelist), null, 2),
    ].join("")
  );
}

export function printStepTasks<N extends PropertyKey, C extends PropertyKey>(
  step: number,
  nextTasks: readonly PregelExecutableTask<N, C>[]
): void {
  const nTasks = nextTasks.length;
  console.log(
    [
      `${wrap(COLORS_MAP.blue, `[${step}:tasks]`)}`,
      `\x1b[1m Starting step ${step} with ${nTasks} task${
        nTasks === 1 ? "" : "s"
      }:\x1b[0m\n`,
      nextTasks
        .map(
          (task) =>
            `- ${wrap(COLORS_MAP.green, String(task.name))} -> ${JSON.stringify(
              task.input,
              null,
              2
            )}`
        )
        .join("\n"),
    ].join("")
  );
}

export function printStepWrites(
  step: number,
  writes: PendingWrite[],
  whitelist: string[]
): void {
  // eslint-disable-next-line @typescript-eslint/no-explicit-any
  const byChannel: Record<string, any[]> = {};

  for (const [channel, value] of writes) {
    if (whitelist.includes(channel)) {
      if (!byChannel[channel]) {
        byChannel[channel] = [];
      }
      byChannel[channel].push(value);
    }
  }

  console.log(
    [
      `${wrap(COLORS_MAP.blue, `[${step}:writes]`)}`,
      `\x1b[1m Finished step ${step} with writes to ${
        Object.keys(byChannel).length
      } channel${Object.keys(byChannel).length !== 1 ? "s" : ""}:\x1b[0m\n`,
      Object.entries(byChannel)
        .map(
          ([name, vals]) =>
            `- ${wrap(COLORS_MAP.yellow, name)} -> ${vals
              .map((v) => JSON.stringify(v))
              .join(", ")}`
        )
        .join("\n"),
    ].join("")
  );
}

function tasksWithWrites(
  tasks: PregelTaskDescription[],
  pendingWrites?: CheckpointPendingWrite[]
): PregelExecutableTask<string, string>[] {
  return tasks.map(task => {
    const error = pendingWrites?.find(
      ([tid, n, exc]) => tid === task.id && n === "ERROR"
    )?.[2];

    return new PregelTask(
      task.id,
      task.name,
      error || null
    );
  });
}<|MERGE_RESOLUTION|>--- conflicted
+++ resolved
@@ -1,14 +1,10 @@
 import { RunnableConfig } from "@langchain/core/runnables";
 import { BaseChannel } from "../channels/base.js";
-<<<<<<< HEAD
-import { CheckpointMetadata, CheckpointPendingWrite, PendingWrite } from "../checkpoint/types.js";
-=======
 import {
   CheckpointMetadata,
   CheckpointPendingWrite,
   PendingWrite,
 } from "../checkpoint/types.js";
->>>>>>> 3598cc11
 import { uuid5 } from "../checkpoint/id.js";
 import { ERROR, TAG_HIDDEN, TASK_NAMESPACE } from "../constants.js";
 import { EmptyChannelError } from "../errors.js";
@@ -297,21 +293,4 @@
         .join("\n"),
     ].join("")
   );
-}
-
-function tasksWithWrites(
-  tasks: PregelTaskDescription[],
-  pendingWrites?: CheckpointPendingWrite[]
-): PregelExecutableTask<string, string>[] {
-  return tasks.map(task => {
-    const error = pendingWrites?.find(
-      ([tid, n, exc]) => tid === task.id && n === "ERROR"
-    )?.[2];
-
-    return new PregelTask(
-      task.id,
-      task.name,
-      error || null
-    );
-  });
 }
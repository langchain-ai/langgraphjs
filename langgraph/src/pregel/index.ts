--- conflicted
+++ resolved
@@ -28,11 +28,7 @@
   mapInput,
   mapOutputUpdates,
   mapOutputValues,
-<<<<<<< HEAD
-=======
   mapDebugTasks,
-  readChannel,
->>>>>>> 0fbe9bd9
   readChannels,
   single,
   mapDebugTaskResults,
@@ -875,407 +871,4 @@
       yield chunk;
     }
   }
-<<<<<<< HEAD
-=======
-}
-
-async function executeTasks<RunOutput>(
-  tasks: Array<() => Promise<RunOutput | Error | void>>,
-  stepTimeout?: number,
-  signal?: AbortSignal
-): Promise<void> {
-  if (stepTimeout && signal) {
-    if ("any" in AbortSignal) {
-      // eslint-disable-next-line @typescript-eslint/no-explicit-any
-      signal = (AbortSignal as any).any([
-        signal,
-        AbortSignal.timeout(stepTimeout),
-      ]);
-    }
-  } else if (stepTimeout) {
-    signal = AbortSignal.timeout(stepTimeout);
-  }
-
-  // Abort if signal is aborted
-  signal?.throwIfAborted();
-
-  // Start all tasks
-  const started = tasks.map((task) => task());
-
-  // Wait for all tasks to settle
-  // If any tasks fail, or signal is aborted, the promise will reject
-  await Promise.all(
-    signal
-      ? [
-          ...started,
-          new Promise<never>((_resolve, reject) => {
-            signal?.addEventListener("abort", () => reject(new Error("Abort")));
-          }),
-        ]
-      : started
-  );
-}
-
-export function _shouldInterrupt<N extends PropertyKey, C extends PropertyKey>(
-  checkpoint: ReadonlyCheckpoint,
-  interruptNodes: All | Array<N>,
-  snapshotChannels: Array<C>,
-  tasks: Array<PregelExecutableTask<N, C>>
-): boolean {
-  const anySnapshotChannelUpdated = snapshotChannels.some(
-    (chan) =>
-      getChannelVersion(checkpoint, chan as string) >
-      getVersionSeen(checkpoint, INTERRUPT, chan as string)
-  );
-  const anyTaskNodeInInterruptNodes = tasks.some((task) =>
-    interruptNodes === "*"
-      ? !task.config?.tags?.includes(TAG_HIDDEN)
-      : interruptNodes.includes(task.name)
-  );
-  return anySnapshotChannelUpdated && anyTaskNodeInInterruptNodes;
-}
-
-export function _localRead<Cc extends StrRecord<string, BaseChannel>>(
-  checkpoint: ReadonlyCheckpoint,
-  channels: Cc,
-  writes: Array<[keyof Cc, unknown]>,
-  select: Array<keyof Cc> | keyof Cc,
-  fresh: boolean = false
-): Record<string, unknown> | unknown {
-  if (fresh) {
-    const newCheckpoint = createCheckpoint(checkpoint, channels, -1);
-    // create a new copy of channels
-    const newChannels = emptyChannels(channels, newCheckpoint);
-    // Note: _applyWrites contains side effects
-    _applyWrites(copyCheckpoint(newCheckpoint), newChannels, writes);
-    return readChannels(newChannels, select);
-  } else {
-    return readChannels(channels, select);
-  }
-}
-
-export function _localWrite(
-  // eslint-disable-next-line @typescript-eslint/no-explicit-any
-  commit: (writes: [string, any][]) => void,
-  processes: Record<string, PregelNode>,
-  channels: Record<string, BaseChannel>,
-  // eslint-disable-next-line @typescript-eslint/no-explicit-any
-  writes: [string, any][]
-) {
-  for (const [chan, value] of writes) {
-    if (chan === TASKS) {
-      if (!_isSend(value)) {
-        throw new InvalidUpdateError(
-          `Invalid packet type, expected SendProtocol, got ${JSON.stringify(
-            value
-          )}`
-        );
-      }
-      if (!(value.node in processes)) {
-        throw new InvalidUpdateError(
-          `Invalid node name ${value.node} in packet`
-        );
-      }
-    } else if (!(chan in channels)) {
-      console.warn(`Skipping write for channel '${chan}' which has no readers`);
-    }
-  }
-  commit(writes);
-}
-
-export function _applyWrites<Cc extends Record<string, BaseChannel>>(
-  checkpoint: Checkpoint,
-  channels: Cc,
-  pendingWrites: Array<[keyof Cc, unknown]>
-): void {
-  if (checkpoint.pending_sends) {
-    checkpoint.pending_sends = [];
-  }
-  const pendingWritesByChannel = {} as Record<keyof Cc, Array<unknown>>;
-  // Group writes by channel
-  for (const [chan, val] of pendingWrites) {
-    if (chan === TASKS) {
-      checkpoint.pending_sends.push({
-        node: (val as Send).node,
-        args: (val as Send).args,
-      });
-    } else {
-      if (chan in pendingWritesByChannel) {
-        pendingWritesByChannel[chan].push(val);
-      } else {
-        pendingWritesByChannel[chan] = [val];
-      }
-    }
-  }
-
-  // find the highest version of all channels
-  let maxVersion = 0;
-  if (Object.keys(checkpoint.channel_versions).length > 0) {
-    maxVersion = Math.max(...Object.values(checkpoint.channel_versions));
-  }
-
-  const updatedChannels: Set<string> = new Set();
-  // Apply writes to channels
-  for (const [chan, vals] of Object.entries(pendingWritesByChannel)) {
-    if (chan in channels) {
-      // side effect: update channels
-      try {
-        channels[chan].update(vals);
-        // eslint-disable-next-line @typescript-eslint/no-explicit-any
-      } catch (e: any) {
-        if (e.name === InvalidUpdateError.unminifiable_name) {
-          throw new InvalidUpdateError(
-            `Invalid update for channel ${chan}. Values: ${vals}\n\nError: ${e.message}`
-          );
-        }
-      }
-
-      // side effect: update checkpoint channel versions
-      checkpoint.channel_versions[chan] = maxVersion + 1;
-
-      updatedChannels.add(chan);
-    } else {
-      console.warn(`Skipping write for channel ${chan} which has no readers`);
-    }
-  }
-
-  // Channels that weren't updated in this step are notified of a new step
-  for (const chan in channels) {
-    if (!updatedChannels.has(chan)) {
-      // side effect: update channels
-      channels[chan].update([]);
-    }
-  }
-}
-
-export function _prepareNextTasks<
-  Nn extends StrRecord<string, PregelNode>,
-  Cc extends StrRecord<string, BaseChannel>
->(
-  checkpoint: ReadonlyCheckpoint,
-  processes: Nn,
-  channels: Cc,
-  forExecution: false,
-  extra: { step: number }
-): [Checkpoint, Array<PregelTaskDescription>];
-
-export function _prepareNextTasks<
-  Nn extends StrRecord<string, PregelNode>,
-  Cc extends StrRecord<string, BaseChannel>
->(
-  checkpoint: ReadonlyCheckpoint,
-  processes: Nn,
-  channels: Cc,
-  forExecution: true,
-  extra: { step: number }
-): [Checkpoint, Array<PregelExecutableTask<keyof Nn, keyof Cc>>];
-
-export function _prepareNextTasks<
-  Nn extends StrRecord<string, PregelNode>,
-  Cc extends StrRecord<string, BaseChannel>
->(
-  checkpoint: ReadonlyCheckpoint,
-  processes: Nn,
-  channels: Cc,
-  forExecution: boolean,
-  extra: { step: number }
-): [
-  Checkpoint,
-  PregelTaskDescription[] | PregelExecutableTask<keyof Nn, keyof Cc>[]
-] {
-  const newCheckpoint = copyCheckpoint(checkpoint);
-  const tasks: Array<PregelExecutableTask<keyof Nn, keyof Cc>> = [];
-  const taskDescriptions: Array<PregelTaskDescription> = [];
-
-  for (const packet of checkpoint.pending_sends) {
-    if (!_isSendInterface(packet)) {
-      console.warn(
-        `Ignoring invalid packet ${JSON.stringify(packet)} in pending sends.`
-      );
-      continue;
-    }
-    if (!(packet.node in processes)) {
-      console.warn(
-        `Ignoring unknown node name ${packet.node} in pending sends.`
-      );
-      continue;
-    }
-    if (forExecution) {
-      const proc = processes[packet.node];
-      const node = proc.getNode();
-      if (node !== undefined) {
-        const triggers = [TASKS];
-        const metadata = {
-          langgraph_step: extra.step,
-          langgraph_node: packet.node,
-          langgraph_triggers: triggers,
-          langgraph_task_idx: tasks.length,
-        };
-        const writes: [keyof Cc, unknown][] = [];
-        tasks.push({
-          name: packet.node,
-          input: packet.args,
-          proc: node,
-          writes,
-          triggers,
-          config: patchConfig(
-            mergeConfigs(proc.config, processes[packet.node].config, {
-              metadata,
-            }),
-            {
-              runName: packet.node,
-              // callbacks:
-              configurable: {
-                [CONFIG_KEY_SEND]: _localWrite.bind(
-                  undefined,
-                  (items: [keyof Cc, unknown][]) => writes.push(...items),
-                  processes,
-                  channels
-                ),
-                [CONFIG_KEY_READ]: _localRead.bind(
-                  undefined,
-                  checkpoint,
-                  channels,
-                  writes as Array<[string, unknown]>
-                ),
-              },
-            }
-          ),
-        });
-      }
-    } else {
-      taskDescriptions.push({
-        name: packet.node,
-        input: packet.args,
-      });
-    }
-  }
-
-  // Check if any processes should be run in next step
-  // If so, prepare the values to be passed to them
-  for (const [name, proc] of Object.entries<PregelNode>(processes)) {
-    const hasUpdatedChannels = proc.triggers
-      .filter((chan) => {
-        try {
-          readChannel(channels, chan, false);
-          return true;
-        } catch (e) {
-          return false;
-        }
-      })
-      .some(
-        (chan) =>
-          getChannelVersion(newCheckpoint, chan) >
-          getVersionSeen(newCheckpoint, name, chan)
-      );
-    // If any of the channels read by this process were updated
-    if (hasUpdatedChannels) {
-      // eslint-disable-next-line @typescript-eslint/no-explicit-any
-      let val: any;
-
-      // If all trigger channels subscribed by this process are not empty
-      // then invoke the process with the values of all non-empty channels
-      if (Array.isArray(proc.channels)) {
-        let emptyChannels = 0;
-        for (const chan of proc.channels) {
-          try {
-            val = readChannel(channels, chan, false);
-            break;
-            // eslint-disable-next-line @typescript-eslint/no-explicit-any
-          } catch (e: any) {
-            if (e.name === EmptyChannelError.unminifiable_name) {
-              emptyChannels += 1;
-              continue;
-            } else {
-              throw e;
-            }
-          }
-        }
-
-        if (emptyChannels === proc.channels.length) {
-          continue;
-        }
-      } else if (typeof proc.channels === "object") {
-        val = {};
-        try {
-          for (const [k, chan] of Object.entries(proc.channels)) {
-            val[k] = readChannel(channels, chan, !proc.triggers.includes(chan));
-          }
-          // eslint-disable-next-line @typescript-eslint/no-explicit-any
-        } catch (e: any) {
-          if (e.name === EmptyChannelError.unminifiable_name) {
-            continue;
-          } else {
-            throw e;
-          }
-        }
-      } else {
-        throw new Error(
-          `Invalid channels type, expected list or dict, got ${proc.channels}`
-        );
-      }
-
-      // If the process has a mapper, apply it to the value
-      if (proc.mapper !== undefined) {
-        val = proc.mapper(val);
-      }
-
-      if (forExecution) {
-        // Update seen versions
-        if (!newCheckpoint.versions_seen[name]) {
-          newCheckpoint.versions_seen[name] = {};
-        }
-        proc.triggers.forEach((chan: string) => {
-          const version = newCheckpoint.channel_versions[chan];
-          if (version !== undefined) {
-            // side effect: updates newCheckpoint
-            newCheckpoint.versions_seen[name][chan] = version;
-          }
-        });
-
-        const node = proc.getNode();
-        if (node !== undefined) {
-          const metadata = {
-            langgraph_step: extra.step,
-            langgraph_node: name,
-            langgraph_triggers: proc.triggers,
-            langgraph_task_idx: tasks.length,
-          };
-          const writes: [keyof Cc, unknown][] = [];
-          tasks.push({
-            name,
-            input: val,
-            proc: node,
-            writes,
-            triggers: proc.triggers,
-            config: patchConfig(mergeConfigs(proc.config, { metadata }), {
-              runName: name,
-              configurable: {
-                [CONFIG_KEY_SEND]: _localWrite.bind(
-                  undefined,
-                  (items: [keyof Cc, unknown][]) => writes.push(...items),
-                  processes,
-                  channels
-                ),
-                [CONFIG_KEY_READ]: _localRead.bind(
-                  undefined,
-                  checkpoint,
-                  channels,
-                  writes as Array<[string, unknown]>
-                ),
-              },
-            }),
-          });
-        }
-      } else {
-        taskDescriptions.push({
-          name,
-          input: val,
-        });
-      }
-    }
-  }
-
-  return [newCheckpoint, forExecution ? tasks : taskDescriptions];
->>>>>>> 0fbe9bd9
 }
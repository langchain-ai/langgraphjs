/* eslint-disable no-param-reassign */
import {
  mergeConfigs,
  patchConfig,
  RunnableConfig,
} from "@langchain/core/runnables";
import {
  BaseChannel,
  createCheckpoint,
  emptyChannels,
} from "../channels/base.js";
import {
  Checkpoint,
  ReadonlyCheckpoint,
  copyCheckpoint,
  getChannelVersion,
  getVersionSeen,
} from "../checkpoint/base.js";
import { PregelNode } from "./read.js";
import { readChannel, readChannels } from "./io.js";
import {
  _isSend,
  _isSendInterface,
  CHECKPOINT_NAMESPACE_SEPARATOR,
  CONFIG_KEY_READ,
  CONFIG_KEY_SEND,
  INTERRUPT,
  Send,
  TAG_HIDDEN,
  TASKS,
} from "../constants.js";
import {
  All,
  PendingWrite,
  PendingWriteValue,
  PregelExecutableTask,
  PregelTaskDescription,
} from "./types.js";
import { EmptyChannelError, InvalidUpdateError } from "../errors.js";
import { uuid5 } from "../checkpoint/id.js";

/**
 * Construct a type with a set of properties K of type T
 */
export type StrRecord<K extends string, T> = {
  [P in K]: T;
};

export type WritesProtocol<C = string> = {
  name: string;
  writes: PendingWrite<C>[];
  triggers: string[];
};

export async function executeTasks<RunOutput>(
  tasks: Array<() => Promise<RunOutput | Error | void>>,
  stepTimeout?: number,
  signal?: AbortSignal
): Promise<void> {
  if (stepTimeout && signal) {
    if ("any" in AbortSignal) {
      // eslint-disable-next-line @typescript-eslint/no-explicit-any
      signal = (AbortSignal as any).any([
        signal,
        AbortSignal.timeout(stepTimeout),
      ]);
    }
  } else if (stepTimeout) {
    signal = AbortSignal.timeout(stepTimeout);
  }

  // Abort if signal is aborted
  signal?.throwIfAborted();

  // Start all tasks
  const started = tasks.map((task) => task());

  let listener: () => void;
  // Wait for all tasks to settle
  // If any tasks fail, or signal is aborted, the promise will reject
  await Promise.all(
    signal
      ? [
          ...started,
          new Promise<never>((_resolve, reject) => {
            listener = () => reject(new Error("Abort"));
            signal?.addEventListener("abort", listener);
          }).finally(() => signal?.removeEventListener("abort", listener)),
        ]
      : started
  );
}

export function _shouldInterrupt<N extends PropertyKey, C extends PropertyKey>(
  checkpoint: ReadonlyCheckpoint,
  interruptNodes: All | Array<N>,
  snapshotChannels: Array<C>,
  tasks: Array<PregelExecutableTask<N, C>>
): boolean {
  const anySnapshotChannelUpdated = snapshotChannels.some(
    (chan) =>
      getChannelVersion(checkpoint, chan as string) >
      getVersionSeen(checkpoint, INTERRUPT, chan as string)
  );
  const anyTaskNodeInInterruptNodes = tasks.some((task) =>
    interruptNodes === "*"
      ? !task.config?.tags?.includes(TAG_HIDDEN)
      : interruptNodes.includes(task.name)
  );
  return anySnapshotChannelUpdated && anyTaskNodeInInterruptNodes;
}

export function _localRead<Cc extends StrRecord<string, BaseChannel>>(
  checkpoint: ReadonlyCheckpoint,
  channels: Cc,
  task: WritesProtocol<keyof Cc>,
  select: Array<keyof Cc> | keyof Cc,
  fresh: boolean = false
): Record<string, unknown> | unknown {
  if (fresh) {
    const newCheckpoint = createCheckpoint(checkpoint, channels, -1);
    // create a new copy of channels
    const newChannels = emptyChannels(channels, newCheckpoint);
    // Note: _applyWrites contains side effects
    _applyWrites(copyCheckpoint(newCheckpoint), newChannels, [task]);
    return readChannels(newChannels, select);
  } else {
    return readChannels(channels, select);
  }
}

export function _localWrite(
  // eslint-disable-next-line @typescript-eslint/no-explicit-any
  commit: (writes: [string, any][]) => void,
  processes: Record<string, PregelNode>,
  channels: Record<string, BaseChannel>,
  // eslint-disable-next-line @typescript-eslint/no-explicit-any
  writes: [string, any][]
) {
  for (const [chan, value] of writes) {
    if (chan === TASKS) {
      if (!_isSend(value)) {
        throw new InvalidUpdateError(
          `Invalid packet type, expected SendProtocol, got ${JSON.stringify(
            value
          )}`
        );
      }
      if (!(value.node in processes)) {
        throw new InvalidUpdateError(
          `Invalid node name ${value.node} in packet`
        );
      }
    } else if (!(chan in channels)) {
      console.warn(`Skipping write for channel '${chan}' which has no readers`);
    }
  }
  commit(writes);
}

export function _applyWrites<Cc extends Record<string, BaseChannel>>(
  checkpoint: Checkpoint,
  channels: Cc,
<<<<<<< HEAD
  pendingTasks: WritesProtocol<keyof Cc>[]
=======
  pendingWrites: PendingWrite<keyof Cc>[]
>>>>>>> a89219ce
): void {
  if (checkpoint.pending_sends) {
    checkpoint.pending_sends = [];
  }
  const pendingWriteValuesByChannel = {} as Record<
    keyof Cc,
    PendingWriteValue[]
  >;
  // Group writes by channel
<<<<<<< HEAD
  for (const pendingTask of pendingTasks) {
    console.log(pendingTask.writes);
    for (const [chan, val] of pendingTask.writes) {
      if (chan === TASKS) {
        checkpoint.pending_sends.push({
          node: (val as Send).node,
          args: (val as Send).args,
        });
      } else {
        if (chan in pendingWriteValuesByChannel) {
          pendingWriteValuesByChannel[chan].push(val);
        } else {
          pendingWriteValuesByChannel[chan] = [val];
        }
=======
  for (const [chan, val] of pendingWrites) {
    if (chan === TASKS) {
      checkpoint.pending_sends.push({
        node: (val as Send).node,
        args: (val as Send).args,
      });
    } else {
      if (chan in pendingWriteValuesByChannel) {
        pendingWriteValuesByChannel[chan].push(val);
      } else {
        pendingWriteValuesByChannel[chan] = [val];
>>>>>>> a89219ce
      }
    }
  }

  // find the highest version of all channels
  let maxVersion = 0;
  if (Object.keys(checkpoint.channel_versions).length > 0) {
    maxVersion = Math.max(...Object.values(checkpoint.channel_versions));
  }

  const updatedChannels: Set<string> = new Set();
  // Apply writes to channels
  for (const [chan, vals] of Object.entries(pendingWriteValuesByChannel)) {
    if (chan in channels) {
      // side effect: update channels
      try {
        channels[chan].update(vals);
        // eslint-disable-next-line @typescript-eslint/no-explicit-any
      } catch (e: any) {
        if (e.name === InvalidUpdateError.unminifiable_name) {
          throw new InvalidUpdateError(
            `Invalid update for channel ${chan}. Values: ${vals}\n\nError: ${e.message}`
          );
        }
      }

      // side effect: update checkpoint channel versions
      checkpoint.channel_versions[chan] = maxVersion + 1;

      updatedChannels.add(chan);
    } else {
      console.warn(`Skipping write for channel ${chan} which has no readers`);
    }
  }

  // Channels that weren't updated in this step are notified of a new step
  for (const chan in channels) {
    if (!updatedChannels.has(chan)) {
      // side effect: update channels
      channels[chan].update([]);
    }
  }
}

export function _prepareNextTasks<
  Nn extends StrRecord<string, PregelNode>,
  Cc extends StrRecord<string, BaseChannel>
>(
  checkpoint: ReadonlyCheckpoint,
  processes: Nn,
  channels: Cc,
  config: RunnableConfig,
  forExecution: false,
  extra: { step: number }
): [Checkpoint, Array<PregelTaskDescription>];

export function _prepareNextTasks<
  Nn extends StrRecord<string, PregelNode>,
  Cc extends StrRecord<string, BaseChannel>
>(
  checkpoint: ReadonlyCheckpoint,
  processes: Nn,
  channels: Cc,
  config: RunnableConfig,
  forExecution: true,
  extra: { step: number }
): [Checkpoint, Array<PregelExecutableTask<keyof Nn, keyof Cc>>];

export function _prepareNextTasks<
  Nn extends StrRecord<string, PregelNode>,
  Cc extends StrRecord<string, BaseChannel>
>(
  checkpoint: ReadonlyCheckpoint,
  processes: Nn,
  channels: Cc,
  config: RunnableConfig,
  forExecution: boolean,
  extra: { step: number }
): [
  Checkpoint,
  PregelTaskDescription[] | PregelExecutableTask<keyof Nn, keyof Cc>[]
] {
  const parentNamespace = config.configurable?.checkpoint_ns ?? "";
  const newCheckpoint = copyCheckpoint(checkpoint);
  const tasks: Array<PregelExecutableTask<keyof Nn, keyof Cc>> = [];
  const taskDescriptions: Array<PregelTaskDescription> = [];

  for (const packet of checkpoint.pending_sends) {
    if (!_isSendInterface(packet)) {
      console.warn(
        `Ignoring invalid packet ${JSON.stringify(packet)} in pending sends.`
      );
      continue;
    }
    if (!(packet.node in processes)) {
      console.warn(
        `Ignoring unknown node name ${packet.node} in pending sends.`
      );
      continue;
    }
    if (forExecution) {
      const proc = processes[packet.node];
      const node = proc.getNode();
      if (node !== undefined) {
        const triggers = [TASKS];
        const metadata = {
          langgraph_step: extra.step,
          langgraph_node: packet.node,
          langgraph_triggers: triggers,
          langgraph_task_idx: tasks.length,
        };
        const writes: [keyof Cc, unknown][] = [];
        const checkpointNamespace =
          parentNamespace === ""
            ? packet.node
            : `${parentNamespace}${CHECKPOINT_NAMESPACE_SEPARATOR}${packet.node}`;
        const taskId = uuid5(
          JSON.stringify([checkpointNamespace, metadata]),
          checkpoint.id
        );
        tasks.push({
          name: packet.node,
          input: packet.args,
          proc: node,
          writes,
          triggers,
          config: patchConfig(
            mergeConfigs(proc.config, processes[packet.node].config, {
              metadata,
            }),
            {
              runName: packet.node,
              // callbacks:
              configurable: {
                [CONFIG_KEY_SEND]: _localWrite.bind(
                  undefined,
                  (items: [keyof Cc, unknown][]) => writes.push(...items),
                  processes,
                  channels
                ),
                [CONFIG_KEY_READ]: _localRead.bind(
                  undefined,
                  checkpoint,
                  channels,
                  {
                    name: packet.node,
                    writes: writes as Array<[string, unknown]>,
                    triggers,
                  }
                ),
              },
            }
          ),
          id: taskId,
        });
      }
    } else {
      taskDescriptions.push({
        name: packet.node,
        input: packet.args,
      });
    }
  }

  // Check if any processes should be run in next step
  // If so, prepare the values to be passed to them
  for (const [name, proc] of Object.entries<PregelNode>(processes)) {
    const hasUpdatedChannels = proc.triggers
      .filter((chan) => {
        try {
          readChannel(channels, chan, false);
          return true;
        } catch (e) {
          return false;
        }
      })
      .some(
        (chan) =>
          getChannelVersion(newCheckpoint, chan) >
          getVersionSeen(newCheckpoint, name, chan)
      );
    // If any of the channels read by this process were updated
    if (hasUpdatedChannels) {
      // eslint-disable-next-line @typescript-eslint/no-explicit-any
      let val: any;

      // If all trigger channels subscribed by this process are not empty
      // then invoke the process with the values of all non-empty channels
      if (Array.isArray(proc.channels)) {
        let emptyChannels = 0;
        for (const chan of proc.channels) {
          try {
            val = readChannel(channels, chan, false);
            break;
            // eslint-disable-next-line @typescript-eslint/no-explicit-any
          } catch (e: any) {
            if (e.name === EmptyChannelError.unminifiable_name) {
              emptyChannels += 1;
              continue;
            } else {
              throw e;
            }
          }
        }

        if (emptyChannels === proc.channels.length) {
          continue;
        }
      } else if (typeof proc.channels === "object") {
        val = {};
        try {
          for (const [k, chan] of Object.entries(proc.channels)) {
            val[k] = readChannel(channels, chan, !proc.triggers.includes(chan));
          }
          // eslint-disable-next-line @typescript-eslint/no-explicit-any
        } catch (e: any) {
          if (e.name === EmptyChannelError.unminifiable_name) {
            continue;
          } else {
            throw e;
          }
        }
      } else {
        throw new Error(
          `Invalid channels type, expected list or dict, got ${proc.channels}`
        );
      }

      // If the process has a mapper, apply it to the value
      if (proc.mapper !== undefined) {
        val = proc.mapper(val);
      }

      if (forExecution) {
        // Update seen versions
        if (!newCheckpoint.versions_seen[name]) {
          newCheckpoint.versions_seen[name] = {};
        }
        proc.triggers.forEach((chan: string) => {
          const version = newCheckpoint.channel_versions[chan];
          if (version !== undefined) {
            // side effect: updates newCheckpoint
            newCheckpoint.versions_seen[name][chan] = version;
          }
        });

        const node = proc.getNode();
        if (node !== undefined) {
          const metadata = {
            langgraph_step: extra.step,
            langgraph_node: name,
            langgraph_triggers: proc.triggers,
            langgraph_task_idx: tasks.length,
          };
          const checkpointNamespace =
            parentNamespace === ""
              ? name
              : `${parentNamespace}${CHECKPOINT_NAMESPACE_SEPARATOR}${name}`;
          const taskId = uuid5(
            JSON.stringify([checkpointNamespace, metadata]),
            checkpoint.id
          );
          const writes: [keyof Cc, unknown][] = [];
          tasks.push({
            name,
            input: val,
            proc: node,
            writes,
            triggers: proc.triggers,
            config: patchConfig(mergeConfigs(proc.config, { metadata }), {
              runName: name,
              configurable: {
                [CONFIG_KEY_SEND]: _localWrite.bind(
                  undefined,
                  (items: [keyof Cc, unknown][]) => writes.push(...items),
                  processes,
                  channels
                ),
                [CONFIG_KEY_READ]: _localRead.bind(
                  undefined,
                  checkpoint,
                  channels,
                  {
                    name,
                    writes: writes as Array<[string, unknown]>,
                    triggers: proc.triggers,
                  }
                ),
                checkpoint_id: checkpoint.id,
                checkpoint_ns: checkpointNamespace,
              },
            }),
            id: taskId,
          });
        }
      } else {
        taskDescriptions.push({
          name,
          input: val,
        });
      }
    }
  }

  return [newCheckpoint, forExecution ? tasks : taskDescriptions];
}<|MERGE_RESOLUTION|>--- conflicted
+++ resolved
@@ -161,11 +161,7 @@
 export function _applyWrites<Cc extends Record<string, BaseChannel>>(
   checkpoint: Checkpoint,
   channels: Cc,
-<<<<<<< HEAD
   pendingTasks: WritesProtocol<keyof Cc>[]
-=======
-  pendingWrites: PendingWrite<keyof Cc>[]
->>>>>>> a89219ce
 ): void {
   if (checkpoint.pending_sends) {
     checkpoint.pending_sends = [];
@@ -175,9 +171,7 @@
     PendingWriteValue[]
   >;
   // Group writes by channel
-<<<<<<< HEAD
   for (const pendingTask of pendingTasks) {
-    console.log(pendingTask.writes);
     for (const [chan, val] of pendingTask.writes) {
       if (chan === TASKS) {
         checkpoint.pending_sends.push({
@@ -190,19 +184,6 @@
         } else {
           pendingWriteValuesByChannel[chan] = [val];
         }
-=======
-  for (const [chan, val] of pendingWrites) {
-    if (chan === TASKS) {
-      checkpoint.pending_sends.push({
-        node: (val as Send).node,
-        args: (val as Send).args,
-      });
-    } else {
-      if (chan in pendingWriteValuesByChannel) {
-        pendingWriteValuesByChannel[chan].push(val);
-      } else {
-        pendingWriteValuesByChannel[chan] = [val];
->>>>>>> a89219ce
       }
     }
   }

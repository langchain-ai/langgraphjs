import { v5 as uuidv5 } from "uuid";
import { BaseChannel } from "../channels/base.js";
<<<<<<< HEAD
import { PendingWrite, PregelExecutableTask } from "./types.js";
import { TAG_HIDDEN } from "../constants.js";
=======
import { PregelExecutableTask } from "./types.js";
import { TAG_HIDDEN, TASK_NAMESPACE } from "../constants.js";
>>>>>>> 0fbe9bd9
import { EmptyChannelError } from "../errors.js";

export function readChannel<C extends PropertyKey>(
  channels: Record<C, BaseChannel>,
  chan: C,
  catch_: boolean = true,
  returnException: boolean = false
): unknown | null {
  try {
    return channels[chan].get();
    // eslint-disable-next-line @typescript-eslint/no-explicit-any
  } catch (e: any) {
    if (e.name === EmptyChannelError.unminifiable_name) {
      if (returnException) {
        return e;
      } else if (catch_) {
        return null;
      }
    }
    throw e;
  }
}

export function readChannels<C extends PropertyKey>(
  channels: Record<C, BaseChannel>,
  select: C | Array<C>,
  skipEmpty: boolean = true
  // eslint-disable-next-line @typescript-eslint/no-explicit-any
): Record<string, any> | any {
  if (Array.isArray(select)) {
    // eslint-disable-next-line @typescript-eslint/no-explicit-any
    const values = {} as Record<C, any>;
    for (const k of select) {
      try {
        values[k] = readChannel(channels, k, !skipEmpty);
        // eslint-disable-next-line @typescript-eslint/no-explicit-any
      } catch (e: any) {
        if (e.name === EmptyChannelError.unminifiable_name) {
          continue;
        }
      }
    }
    return values;
  } else {
    return readChannel(channels, select);
  }
}

/**
 * Map input chunk to a sequence of pending writes in the form [channel, value].
 */
export function* mapInput<C extends PropertyKey>(
  inputChannels: C | Array<C>,
  // eslint-disable-next-line @typescript-eslint/no-explicit-any
  chunk?: any
  // eslint-disable-next-line @typescript-eslint/no-explicit-any
): Generator<[C, any]> {
  if (chunk !== undefined && chunk !== null) {
    if (
      Array.isArray(inputChannels) &&
      typeof chunk === "object" &&
      !Array.isArray(chunk)
    ) {
      for (const k in chunk) {
        if (inputChannels.includes(k as C)) {
          yield [k as C, chunk[k]];
        }
      }
    } else if (Array.isArray(inputChannels)) {
      throw new Error(
        "Input chunk must be an object when inputChannels is an array"
      );
    } else {
      yield [inputChannels, chunk];
    }
  }
}

export function* mapDebugTasks<N extends PropertyKey, C extends PropertyKey>(
  step: number,
  tasks: readonly PregelExecutableTask<N, C>[]
) {
  const ts = new Date().toISOString();
  for (const { name, input, config, triggers } of tasks) {
    if (config?.tags?.includes(TAG_HIDDEN)) continue;

    const metadata = { ...config?.metadata };
    delete metadata.checkpoint_id;

    yield {
      type: "task",
      timestamp: ts,
      step,
      payload: {
        id: uuidv5(JSON.stringify([name, step, metadata]), TASK_NAMESPACE),
        name,
        input,
        triggers,
      },
    };
  }
}

export function* mapDebugTaskResults<
  N extends PropertyKey,
  C extends PropertyKey
>(
  step: number,
  tasks: readonly PregelExecutableTask<N, C>[],
  streamChannelsList: Array<PropertyKey>
) {
  const ts = new Date().toISOString();
  for (const { name, writes, config } of tasks) {
    if (config?.tags?.includes(TAG_HIDDEN)) continue;

    const metadata = { ...config?.metadata };
    delete metadata.checkpoint_id;

    yield {
      type: "task_result",
      timestamp: ts,
      step,
      payload: {
        id: uuidv5(JSON.stringify([name, step, metadata]), TASK_NAMESPACE),
        name,
        result: writes.filter(([channel]) =>
          streamChannelsList.includes(channel)
        ),
      },
    };
  }
}

/**
 * Map pending writes (a sequence of tuples (channel, value)) to output chunk.
 */
export function* mapOutputValues<C extends PropertyKey>(
  outputChannels: C | Array<C>,
  pendingWrites: readonly PendingWrite<C>[],
  channels: Record<C, BaseChannel>
  // eslint-disable-next-line @typescript-eslint/no-explicit-any
): Generator<Record<string, any>, any> {
  if (Array.isArray(outputChannels)) {
    if (pendingWrites.find(([chan, _]) => outputChannels.includes(chan))) {
      yield readChannels(channels, outputChannels);
    }
  } else {
    if (pendingWrites.some(([chan, _]) => chan === outputChannels)) {
      // eslint-disable-next-line @typescript-eslint/no-explicit-any
      yield readChannel(channels, outputChannels) as any;
    }
  }
}

/**
 * Map pending writes (a sequence of tuples (channel, value)) to output chunk.
 */
export function* mapOutputUpdates<N extends PropertyKey, C extends PropertyKey>(
  outputChannels: C | Array<C>,
  tasks: readonly PregelExecutableTask<N, C>[]
  // eslint-disable-next-line @typescript-eslint/no-explicit-any
): Generator<Record<N, Record<string, any> | Record<string, any>[]>> {
  const outputTasks = tasks.filter(
    (task) =>
      task.config === undefined || !task.config.tags?.includes(TAG_HIDDEN)
  );
  if (!outputTasks.length) {
    return;
  }
  // eslint-disable-next-line @typescript-eslint/no-explicit-any
  let updated: [N, Record<string, any>][];
  if (!Array.isArray(outputChannels)) {
    updated = outputTasks.flatMap((task) =>
      task.writes
        .filter(([chan, _]) => chan === outputChannels)
        // eslint-disable-next-line @typescript-eslint/no-explicit-any
        .map(([_, value]) => [task.name, value] as [N, Record<string, any>])
    );
  } else {
    updated = outputTasks
      .filter((task) =>
        task.writes.some(([chan]) => outputChannels.includes(chan))
      )
      .map((task) => [
        task.name,
        Object.fromEntries(
          task.writes.filter(([chan]) => outputChannels.includes(chan))
        ),
      ]);
  }
  const grouped = Object.fromEntries(
    outputTasks.map((t) => [t.name, []])
    // eslint-disable-next-line @typescript-eslint/no-explicit-any
  ) as unknown as Record<N, Record<string, any>[]>;

  for (const [node, value] of updated) {
    grouped[node].push(value);
  }

  for (const [node, value] of Object.entries(grouped) as [
    N,
    // eslint-disable-next-line @typescript-eslint/no-explicit-any
    Record<string, any>[]
  ][]) {
    if (value.length === 0) {
      delete grouped[node];
    } else if (value.length === 1) {
      // TODO: Fix incorrect cast here
      // eslint-disable-next-line @typescript-eslint/no-explicit-any
      grouped[node] = value[0] as Record<string, any>[];
    }
  }

  yield grouped;
}

export function single<T>(iter: IterableIterator<T>): T | null {
  // eslint-disable-next-line no-unreachable-loop
  for (const value of iter) {
    return value;
  }
  return null;
}<|MERGE_RESOLUTION|>--- conflicted
+++ resolved
@@ -1,12 +1,7 @@
 import { v5 as uuidv5 } from "uuid";
 import { BaseChannel } from "../channels/base.js";
-<<<<<<< HEAD
-import { PendingWrite, PregelExecutableTask } from "./types.js";
-import { TAG_HIDDEN } from "../constants.js";
-=======
-import { PregelExecutableTask } from "./types.js";
+import type { PendingWrite, PregelExecutableTask } from "./types.js";
 import { TAG_HIDDEN, TASK_NAMESPACE } from "../constants.js";
->>>>>>> 0fbe9bd9
 import { EmptyChannelError } from "../errors.js";
 
 export function readChannel<C extends PropertyKey>(

--- conflicted
+++ resolved
@@ -37,11 +37,7 @@
   "author": "LangChain",
   "license": "MIT",
   "dependencies": {
-<<<<<<< HEAD
-    "@langchain/core": ">=0.2.17 <0.3.0",
-=======
     "@langchain/core": ">=0.2.18 <0.3.0",
->>>>>>> 8f1e8e29
     "uuid": "^10.0.0",
     "zod": "^3.23.8"
   },

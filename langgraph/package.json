--- conflicted
+++ resolved
@@ -44,13 +44,8 @@
   "devDependencies": {
     "@jest/globals": "^29.5.0",
     "@langchain/anthropic": "^0.2.6",
-<<<<<<< HEAD
-    "@langchain/community": "^0.2.12",
-    "@langchain/openai": "^0.1.3",
-=======
     "@langchain/community": "^0.2.19",
     "@langchain/openai": "^0.2.4",
->>>>>>> 139c64b4
     "@langchain/scripts": "^0.0.13",
     "@swc/core": "^1.3.90",
     "@swc/jest": "^0.2.29",

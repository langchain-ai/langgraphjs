import { RunnableConfig } from "@langchain/core/runnables";
import {
  Checkpoint,
  CheckpointMetadata,
  CheckpointTuple,
  uuid6,
  type BaseCheckpointSaver,
} from "@langchain/langgraph-checkpoint";
import {
  initialCheckpointTuple,
  it_skipForSomeModules,
  putTuples,
} from "../test_utils.js";
import { CheckpointerTestInitializer } from "../types.js";

export function putTests<T extends BaseCheckpointSaver>(
  initializer: CheckpointerTestInitializer<T>
) {
  describe(`${initializer.checkpointerName}#put`, () => {
    let checkpointer: T;
    let thread_id: string;
    let checkpoint_id1: string;

    beforeEach(async () => {
      thread_id = uuid6(-3);
      checkpoint_id1 = uuid6(-3);
      checkpointer = await initializer.createCheckpointer();
    });

    afterEach(async () => {
      await initializer.destroyCheckpointer?.(checkpointer);
    });

    describe.each(["root", "child"])("namespace: %s", (namespace) => {
      const checkpoint_ns = namespace === "root" ? "" : namespace;
      let checkpointStoredWithoutIdInConfig: Checkpoint;
      let metadataStoredWithoutIdInConfig: CheckpointMetadata | undefined;

      describe("success cases", () => {
        let basicPutReturnedConfig: RunnableConfig;
        let basicPutRoundTripTuple: CheckpointTuple | undefined;

        beforeEach(async () => {
          ({
            checkpoint: checkpointStoredWithoutIdInConfig,
            metadata: metadataStoredWithoutIdInConfig,
          } = initialCheckpointTuple({
            thread_id,
            checkpoint_id: checkpoint_id1,
            checkpoint_ns,
          }));

          // validate assumptions - the test checkpoints must not already exist
          const existingCheckpoint1 = await checkpointer.get({
            configurable: {
              thread_id,
              checkpoint_ns,
              checkpoint_id: checkpoint_id1,
            },
          });

          const existingCheckpoint2 = await checkpointer.get({
            configurable: {
              thread_id,
              checkpoint_ns,
              checkpoint_id: checkpoint_id1,
            },
          });

          expect(existingCheckpoint1).toBeUndefined();
          expect(existingCheckpoint2).toBeUndefined();

          // set up
          // call put without the `checkpoint_id` in the config
          basicPutReturnedConfig = await checkpointer.put(
            {
              configurable: {
                thread_id,
                checkpoint_ns,
                // adding this to ensure that additional fields are not stored in the checkpoint tuple
                canary: "tweet",
              },
            },
            checkpointStoredWithoutIdInConfig,
            metadataStoredWithoutIdInConfig!,
            {}
          );

          basicPutRoundTripTuple = await checkpointer.getTuple(
            basicPutReturnedConfig
          );
        });

        it("should return a config with a 'configurable' property", () => {
          expect(basicPutReturnedConfig.configurable).toBeDefined();
        });

        it("should return a config with only thread_id, checkpoint_ns, and checkpoint_id in the configurable", () => {
          expect(
            Object.keys(basicPutReturnedConfig.configurable ?? {})
          ).toEqual(
            expect.arrayContaining([
              "thread_id",
              "checkpoint_ns",
              "checkpoint_id",
            ])
          );
        });

        it("should return config with matching thread_id", () => {
          expect(basicPutReturnedConfig.configurable?.thread_id).toEqual(
            thread_id
          );
        });

        it("should return config with matching checkpoint_id", () => {
          expect(basicPutReturnedConfig.configurable?.checkpoint_id).toEqual(
            checkpointStoredWithoutIdInConfig.id
          );
        });

        it("should return config with matching checkpoint_ns", () => {
          expect(basicPutReturnedConfig.configurable?.checkpoint_ns).toEqual(
            checkpoint_ns
          );
        });

        it("should result in a retrievable checkpoint tuple", () => {
          expect(basicPutRoundTripTuple).not.toBeUndefined();
        });

        it("should store the checkpoint without alteration", () => {
          expect(basicPutRoundTripTuple?.checkpoint).toEqual(
            checkpointStoredWithoutIdInConfig
          );
        });

        it("should store the metadata without alteration", () => {
          expect(basicPutRoundTripTuple?.metadata).toEqual(
            metadataStoredWithoutIdInConfig
          );
        });
      });

      describe("failure cases", () => {
        it("should fail if config.configurable is missing", async () => {
          const missingConfigurableConfig: RunnableConfig = {};

          await expect(
            async () =>
              await checkpointer.put(
                missingConfigurableConfig,
                checkpointStoredWithoutIdInConfig,
                metadataStoredWithoutIdInConfig!,
                {}
              )
          ).rejects.toThrow();
        });

        it("should fail if the thread_id is missing", async () => {
          const missingThreadIdConfig: RunnableConfig = {
            configurable: {
              checkpoint_ns,
            },
          };

          await expect(
            async () =>
              await checkpointer.put(
                missingThreadIdConfig,
                checkpointStoredWithoutIdInConfig,
                metadataStoredWithoutIdInConfig!,
                {}
              )
          ).rejects.toThrow();
        });
      });
    });

<<<<<<< HEAD
    it_skipForSomeModules(initializer.checkpointerName, {
      // TODO: MemorySaver throws instead of defaulting to empty namespace
      // see: https://github.com/langchain-ai/langgraphjs/issues/591
      MemorySaver: "TODO: throws instead of defaulting to empty namespace",
      // TODO: SqliteSaver stores with undefined namespace instead of empty namespace
      // see: https://github.com/langchain-ai/langgraphjs/issues/592
      "@langchain/langgraph-checkpoint-sqlite":
        "TODO: SqliteSaver stores config with no checkpoint_ns instead of default namespace",
      "@langchain/langgraph-checkpoint-supabase":
        "TODO: SupabaseSaver stores config with no checkpoint_ns instead of default namespace",
    })(
      "should default to empty namespace if the checkpoint namespace is missing from config.configurable",
      async () => {
        const missingNamespaceConfig: RunnableConfig = {
          configurable: { thread_id },
        };

        const { checkpoint, metadata } = initialCheckpointTuple({
          thread_id,
          checkpoint_id: checkpoint_id1,
          checkpoint_ns: "",
        });
=======
    it("should default to empty namespace if the checkpoint namespace is missing from config.configurable", async () => {
      const missingNamespaceConfig: RunnableConfig = {
        configurable: { thread_id },
      };

      const { checkpoint, metadata } = initialCheckpointTuple({
        thread_id,
        checkpoint_id: checkpoint_id1,
        checkpoint_ns: "",
      });
>>>>>>> bd6da8a9

      const returnedConfig = await checkpointer.put(
        missingNamespaceConfig,
        checkpoint,
        metadata!,
        {}
      );

      expect(returnedConfig).not.toBeUndefined();
      expect(returnedConfig?.configurable).not.toBeUndefined();
      expect(returnedConfig?.configurable?.checkpoint_ns).not.toBeUndefined();
      expect(returnedConfig?.configurable?.checkpoint_ns).toEqual("");
    });

    it_skipForSomeModules(initializer.checkpointerName, {
      // TODO: all of the checkpointers below store full channel_values on every put, rather than storing deltas
      // see: https://github.com/langchain-ai/langgraphjs/issues/593
      // see: https://github.com/langchain-ai/langgraphjs/issues/594
      // see: https://github.com/langchain-ai/langgraphjs/issues/595
      MemorySaver: "TODO: MemorySaver doesn't store channel deltas",
      "@langchain/langgraph-checkpoint-mongodb":
        "TODO: MongoDBSaver doesn't store channel deltas",
      "@langchain/langgraph-checkpoint-sqlite":
        "TODO: SQLiteSaver doesn't store channel deltas",
      "@langchain/langgraph-checkpoint-supabase":
        "TODO: SupabaseSaver doesn't store channel deltas",
    })(
      "should only store channel_values that have changed (based on newVersions)",
      async () => {
        const newVersions = [{}, { foo: 1 }, { foo: 1, baz: 1 }] as Record<
          string,
          number | string
        >[];

        const generatedPuts = newVersions.map((newVersions) => ({
          tuple: initialCheckpointTuple({
            thread_id,
            checkpoint_id: uuid6(-3),
            checkpoint_ns: "",
            channel_values: {
              foo: "bar",
              baz: "qux",
            },
          }),
          writes: [],
          newVersions,
        }));

        const storedTuples: CheckpointTuple[] = [];
        for await (const tuple of putTuples(checkpointer, generatedPuts)) {
          storedTuples.push(tuple);
        }

        const expectedChannelValues = [
          {},
          {
            foo: "bar",
          },
          {
            foo: "bar",
            baz: "qux",
          },
        ];

        expect(
          storedTuples.map((tuple) => tuple.checkpoint.channel_values)
        ).toEqual(expectedChannelValues);
      }
    );
  });
}<|MERGE_RESOLUTION|>--- conflicted
+++ resolved
@@ -176,31 +176,7 @@
         });
       });
     });
-
-<<<<<<< HEAD
-    it_skipForSomeModules(initializer.checkpointerName, {
-      // TODO: MemorySaver throws instead of defaulting to empty namespace
-      // see: https://github.com/langchain-ai/langgraphjs/issues/591
-      MemorySaver: "TODO: throws instead of defaulting to empty namespace",
-      // TODO: SqliteSaver stores with undefined namespace instead of empty namespace
-      // see: https://github.com/langchain-ai/langgraphjs/issues/592
-      "@langchain/langgraph-checkpoint-sqlite":
-        "TODO: SqliteSaver stores config with no checkpoint_ns instead of default namespace",
-      "@langchain/langgraph-checkpoint-supabase":
-        "TODO: SupabaseSaver stores config with no checkpoint_ns instead of default namespace",
-    })(
-      "should default to empty namespace if the checkpoint namespace is missing from config.configurable",
-      async () => {
-        const missingNamespaceConfig: RunnableConfig = {
-          configurable: { thread_id },
-        };
-
-        const { checkpoint, metadata } = initialCheckpointTuple({
-          thread_id,
-          checkpoint_id: checkpoint_id1,
-          checkpoint_ns: "",
-        });
-=======
+    
     it("should default to empty namespace if the checkpoint namespace is missing from config.configurable", async () => {
       const missingNamespaceConfig: RunnableConfig = {
         configurable: { thread_id },
@@ -211,7 +187,6 @@
         checkpoint_id: checkpoint_id1,
         checkpoint_ns: "",
       });
->>>>>>> bd6da8a9
 
       const returnedConfig = await checkpointer.put(
         missingNamespaceConfig,

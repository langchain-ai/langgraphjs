--- conflicted
+++ resolved
@@ -33,14 +33,8 @@
   "license": "MIT",
   "dependencies": {
     "@langchain/langgraph-checkpoint": "^0.1.1",
-<<<<<<< HEAD
-    "@langchain/langgraph-sdk": "~0.1.1",
+    "@langchain/langgraph-sdk": "~0.1.6",
     "uuid": "^10.0.0"
-=======
-    "@langchain/langgraph-sdk": "~0.1.6",
-    "uuid": "^10.0.0",
-    "zod": "^3.25.32"
->>>>>>> 2406f111
   },
   "peerDependencies": {
     "@langchain/core": ">=0.3.58 < 0.4.0 || ^1.0.0-alpha",

--- conflicted
+++ resolved
@@ -9155,74 +9155,6 @@
     expect(stateAfterUpdate.next).toEqual([]);
   });
 
-<<<<<<< HEAD
-  it("can throw a node interrupt multiple times in a single node", async () => {
-    const GraphAnnotation = Annotation.Root({
-      myKey: Annotation<string>({
-        reducer: (a, b) => a + b,
-      }),
-    });
-
-    const nodeOne = (_: typeof GraphAnnotation.State) => {
-      const answer = interrupt({ value: 1 });
-      const answer2 = interrupt({ value: 2 });
-      return { myKey: answer + " " + answer2 };
-    };
-
-    const graph = new StateGraph(GraphAnnotation)
-      .addNode("one", nodeOne)
-      .addEdge(START, "one")
-      .compile({ checkpointer: await createCheckpointer() });
-
-    const config = {
-      configurable: { thread_id: "test_multi_interrupt" },
-      streamMode: "values" as const,
-    };
-    const firstResult = await gatherIterator(
-      graph.stream(
-        {
-          myKey: "DE",
-        },
-        config
-      )
-    );
-    expect(firstResult).toBeDefined();
-    const firstState = await graph.getState(config);
-    expect(firstState.tasks).toHaveLength(1);
-    expect(firstState.tasks[0].interrupts).toHaveLength(1);
-    expect(firstState.tasks[0].interrupts[0].value).toEqual({
-      value: 1,
-    });
-
-    const secondResult = await gatherIterator(
-      graph.stream(
-        new Command({
-          resume: "answer 1",
-        }),
-        config
-      )
-    );
-    expect(secondResult).toBeDefined();
-
-    const secondState = await graph.getState(config);
-    expect(secondState.tasks).toHaveLength(1);
-    expect(secondState.tasks[0].interrupts).toHaveLength(1);
-    expect(secondState.tasks[0].interrupts[0].value).toEqual({
-      value: 2,
-    });
-
-    const thirdResult = await gatherIterator(
-      graph.stream(
-        new Command({
-          resume: "answer 2",
-        }),
-        config
-      )
-    );
-    expect(thirdResult[0].myKey).toEqual("DEanswer 1 answer 2");
-    const thirdState = await graph.getState(config);
-    expect(thirdState.tasks).toHaveLength(0);
-=======
   it("test_command_with_static_breakpoints", async () => {
     const StateAnnotation = Annotation.Root({
       foo: Annotation<string>,
@@ -9254,7 +9186,74 @@
     expect(result).toEqual({
       foo: "abc|node-1|node-2",
     });
->>>>>>> dccfc1e8
+  });
+
+  it("can throw a node interrupt multiple times in a single node", async () => {
+    const GraphAnnotation = Annotation.Root({
+      myKey: Annotation<string>({
+        reducer: (a, b) => a + b,
+      }),
+    });
+
+    const nodeOne = (_: typeof GraphAnnotation.State) => {
+      const answer = interrupt({ value: 1 });
+      const answer2 = interrupt({ value: 2 });
+      return { myKey: answer + " " + answer2 };
+    };
+
+    const graph = new StateGraph(GraphAnnotation)
+      .addNode("one", nodeOne)
+      .addEdge(START, "one")
+      .compile({ checkpointer: await createCheckpointer() });
+
+    const config = {
+      configurable: { thread_id: "test_multi_interrupt" },
+      streamMode: "values" as const,
+    };
+    const firstResult = await gatherIterator(
+      graph.stream(
+        {
+          myKey: "DE",
+        },
+        config
+      )
+    );
+    expect(firstResult).toBeDefined();
+    const firstState = await graph.getState(config);
+    expect(firstState.tasks).toHaveLength(1);
+    expect(firstState.tasks[0].interrupts).toHaveLength(1);
+    expect(firstState.tasks[0].interrupts[0].value).toEqual({
+      value: 1,
+    });
+
+    const secondResult = await gatherIterator(
+      graph.stream(
+        new Command({
+          resume: "answer 1",
+        }),
+        config
+      )
+    );
+    expect(secondResult).toBeDefined();
+
+    const secondState = await graph.getState(config);
+    expect(secondState.tasks).toHaveLength(1);
+    expect(secondState.tasks[0].interrupts).toHaveLength(1);
+    expect(secondState.tasks[0].interrupts[0].value).toEqual({
+      value: 2,
+    });
+
+    const thirdResult = await gatherIterator(
+      graph.stream(
+        new Command({
+          resume: "answer 2",
+        }),
+        config
+      )
+    );
+    expect(thirdResult[0].myKey).toEqual("DEanswer 1 answer 2");
+    const thirdState = await graph.getState(config);
+    expect(thirdState.tasks).toHaveLength(0);
   });
 }
 

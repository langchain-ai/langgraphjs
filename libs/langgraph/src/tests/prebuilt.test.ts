/* eslint-disable no-process-env */
/* eslint-disable no-param-reassign */
/* eslint-disable no-return-assign */
import { beforeAll, describe, expect, it } from "@jest/globals";
import { StructuredTool, tool } from "@langchain/core/tools";

import {
  AIMessage,
  BaseMessage,
  HumanMessage,
  RemoveMessage,
  SystemMessage,
  ToolMessage,
} from "@langchain/core/messages";
import { z } from "zod";
import { RunnableLambda } from "@langchain/core/runnables";
import { CallbackManager } from "@langchain/core/callbacks/manager";
import { BaseCallbackHandler } from "@langchain/core/callbacks/base";
import {
  _AnyIdAIMessage,
  _AnyIdHumanMessage,
  _AnyIdToolMessage,
  FakeToolCallingChatModel,
  MemorySaverAssertImmutable,
} from "./utils.js";
import { ToolNode, createReactAgent } from "../prebuilt/index.js";
// Enable automatic config passing
import {
  Annotation,
  Command,
  messagesStateReducer,
  StateGraph,
} from "../index.js";
import { MessagesAnnotation } from "../graph/messages_annotation.js";

// Tracing slows down the tests
beforeAll(() => {
  process.env.LANGCHAIN_TRACING_V2 = "false";
  process.env.LANGCHAIN_ENDPOINT = "";
  process.env.LANGCHAIN_ENDPOINT = "";
  process.env.LANGCHAIN_API_KEY = "";
  process.env.LANGCHAIN_PROJECT = "";
});

const searchSchema = z.object({
  query: z.string().describe("The query to search for."),
});

class SearchAPI extends StructuredTool {
  name = "search_api";

  description = "A simple API that returns the input string.";

  schema = searchSchema;

  async _call(input: z.infer<typeof searchSchema>) {
    return `result for ${input?.query}`;
  }
}

class SearchAPIWithArtifact extends StructuredTool {
  name = "search_api";

  description = "A simple API that returns the input string.";

  schema = searchSchema;

  responseFormat = "content_and_artifact";

  async _call(_: z.infer<typeof searchSchema>) {
    return ["some response format", Buffer.from("123")];
  }
}

describe("createReactAgent with prompt/state modifier", () => {
  const tools = [new SearchAPI()];

  it("Can use string prompt", async () => {
    const llm = new FakeToolCallingChatModel({
      responses: [
        new AIMessage({
          content: "result1",
          tool_calls: [
            {
              name: "search_api",
              id: "tool_abcd123",
              args: { query: "foo" },
            },
          ],
        }),
        new AIMessage("result2"),
      ],
    });

    const agent1 = createReactAgent({
      llm,
      tools,
      prompt: "You are a helpful assistant",
    });

    const agent2 = createReactAgent({
      llm,
      tools,
      stateModifier: "You are a helpful assistant",
    });

    for (const agent of [agent1, agent2]) {
      const result = await agent.invoke({
        messages: [new HumanMessage("Hello Input!")],
      });

      const expected = [
        new _AnyIdHumanMessage("Hello Input!"),
        new _AnyIdAIMessage({
          content: "result1",
          tool_calls: [
            { name: "search_api", id: "tool_abcd123", args: { query: "foo" } },
          ],
        }),
        new _AnyIdToolMessage({
          name: "search_api",
          content: "result for foo",
          tool_call_id: "tool_abcd123",
          artifact: undefined,
        }),
        new _AnyIdAIMessage("result2"),
      ];
      expect(result.messages).toEqual(expected);
    }
  });

  it("Can use SystemMessage prompt", async () => {
    const llm = new FakeToolCallingChatModel({
      responses: [
        new AIMessage({
          content: "result1",
          tool_calls: [
            {
              name: "search_api",
              id: "tool_abcd123",
              args: { query: "foo" },
            },
          ],
        }),
        new AIMessage("result2"),
      ],
    });

    const agent1 = createReactAgent({
      llm,
      tools,
      prompt: new SystemMessage("You are a helpful assistant"),
    });

    const agent2 = createReactAgent({
      llm,
      tools,
      stateModifier: new SystemMessage("You are a helpful assistant"),
    });

    for (const agent of [agent1, agent2]) {
      const result = await agent.invoke({
        messages: [],
      });
      const expected = [
        new _AnyIdAIMessage({
          content: "result1",
          tool_calls: [
            { name: "search_api", id: "tool_abcd123", args: { query: "foo" } },
          ],
        }),
        new _AnyIdToolMessage({
          name: "search_api",
          content: "result for foo",
          tool_call_id: "tool_abcd123",
          artifact: undefined,
        }),
        new _AnyIdAIMessage("result2"),
      ];
      expect(result.messages).toEqual(expected);
    }
  });

  it("Can use a function as a prompt", async () => {
    const llm = new FakeToolCallingChatModel({});

    const agent1 = createReactAgent({
      llm,
      tools,
      prompt: (state) => {
        return [new AIMessage("foobar")].concat(state.messages);
      },
    });

    const agent2 = createReactAgent({
      llm,
      tools,
      stateModifier: (state) => {
        return [new AIMessage("foobar")].concat(state.messages);
      },
    });
    for (const agent of [agent1, agent2]) {
      const result = await agent.invoke({
        messages: [],
      });
      const expected = [new _AnyIdAIMessage("foobar")];
      expect(result.messages).toEqual(expected);
    }
  });

  it("Allows custom state schema that extends MessagesAnnotation", async () => {
    const llm = new FakeToolCallingChatModel({
      responses: [
        new AIMessage({
          content: "result1",
          tool_calls: [{ id: "test1234", args: {}, name: "test" }],
        }),
        new AIMessage("result2"),
      ],
    });

    const StateAnnotation = Annotation.Root({
      ...MessagesAnnotation.spec,
      foo: Annotation<string>,
    });

    const agent = createReactAgent({
      llm,
      tools: [
        tool(
          async () =>
            new Command({
              update: {
                foo: "baz",
              },
            }),
          {
            name: "test",
            schema: z.object({}),
          }
        ),
      ],
      stateSchema: StateAnnotation,
    });

    const result = await agent.invoke({
      messages: [],
      foo: "bar",
    });
    const expected = [
      new _AnyIdAIMessage({
        content: "result1",
        tool_calls: [{ id: "test1234", args: {}, name: "test" }],
      }),
      new _AnyIdAIMessage("result2"),
    ];
    expect(result.messages).toEqual(expected);
    expect(result.foo).toEqual("baz");
  });

  it("Should respect a passed signal", async () => {
    const llm = new FakeToolCallingChatModel({
      responses: [
        new AIMessage({
          content: "result1",
          tool_calls: [
            {
              name: "search_api",
              id: "tool_abcd123",
              args: { query: "foo" },
            },
          ],
        }),
        new AIMessage("result2"),
      ],
      sleep: 500,
    });

    const agent = createReactAgent({
      llm,
      tools: [new SearchAPIWithArtifact()],
      prompt: "You are a helpful assistant",
    });

    const controller = new AbortController();

    setTimeout(() => controller.abort(), 100);

    await expect(async () => {
      await agent.invoke(
        {
          messages: [new HumanMessage("Hello Input!")],
        },
        {
          signal: controller.signal,
        }
      );
    }).rejects.toThrowError();
  });

  it("Works with tools that return content_and_artifact response format", async () => {
    const llm = new FakeToolCallingChatModel({
      responses: [
        new AIMessage({
          content: "result1",
          tool_calls: [
            {
              name: "search_api",
              id: "tool_abcd123",
              args: { query: "foo" },
            },
          ],
        }),
        new AIMessage("result2"),
      ],
    });

    const agent = createReactAgent({
      llm,
      tools: [new SearchAPIWithArtifact()],
      prompt: "You are a helpful assistant",
    });

    const result = await agent.invoke({
      messages: [new HumanMessage("Hello Input!")],
    });

    const expected = [
      new _AnyIdHumanMessage("Hello Input!"),
      new _AnyIdAIMessage({
        content: "result1",
        tool_calls: [
          { name: "search_api", id: "tool_abcd123", args: { query: "foo" } },
        ],
      }),
      new _AnyIdToolMessage({
        name: "search_api",
        content: "some response format",
        tool_call_id: "tool_abcd123",
        artifact: Buffer.from("123"),
      }),
      new _AnyIdAIMessage("result2"),
    ];
    expect(result.messages).toEqual(expected);
  });

  it("Can accept RunnableToolLike", async () => {
    const llm = new FakeToolCallingChatModel({
      responses: [
        new AIMessage({
          content: "result1",
          tool_calls: [
            {
              name: "search_api",
              id: "tool_abcd123",
              args: { query: "foo" },
            },
          ],
        }),
        new AIMessage("result2"),
      ],
    });

    // Instead of re-implementing the tool, wrap it in a RunnableLambda and
    // call `asTool` to create a RunnableToolLike.
    const searchApiTool = new SearchAPI();
    const runnableToolLikeTool = RunnableLambda.from<
      z.infer<typeof searchApiTool.schema>,
      ToolMessage
    >(async (input, config) => searchApiTool.invoke(input, config)).asTool({
      name: searchApiTool.name,
      description: searchApiTool.description,
      schema: searchApiTool.schema,
    });

    const agent = createReactAgent({
      llm,
      tools: [runnableToolLikeTool],
      prompt: "You are a helpful assistant",
    });

    const result = await agent.invoke({
      messages: [new HumanMessage("Hello Input!")],
    });

    const expected = [
      new _AnyIdHumanMessage("Hello Input!"),
      new _AnyIdAIMessage({
        content: "result1",
        tool_calls: [
          { name: "search_api", id: "tool_abcd123", args: { query: "foo" } },
        ],
      }),
      new _AnyIdToolMessage({
        name: "search_api",
        content: "result for foo",
        tool_call_id: "tool_abcd123",
      }),
      new _AnyIdAIMessage("result2"),
    ];
    expect(result.messages).toEqual(expected);
  });
});

describe("createReactAgent with bound tools", () => {
<<<<<<< HEAD
  it.each(["openai", "anthropic", "google"] as const)(
=======
  it.each(["openai", "anthropic", "bedrock"] as const)(
>>>>>>> 5ed1c624
    "Can use bound tools and validate tool matching with %s style",
    async (toolStyle) => {
      const llm = new FakeToolCallingChatModel({
        responses: [new AIMessage("result")],
        toolStyle,
      });

      const tool1 = tool((input) => `Tool 1: ${input.someVal}`, {
        name: "tool1",
        description: "Tool 1 docstring.",
        schema: z.object({
          someVal: z.number().describe("Input value"),
        }),
      });

      const tool2 = tool((input) => `Tool 2: ${input.someVal}`, {
        name: "tool2",
        description: "Tool 2 docstring.",
        schema: z.object({
          someVal: z.number().describe("Input value"),
        }),
      });

      // Test valid agent constructor
      const agent = createReactAgent({
        llm: llm.bindTools([tool1, tool2]),
        tools: [tool1, tool2],
      });

      const result = await agent.nodes.tools.invoke({
        messages: [
          new AIMessage({
            content: "hi?",
            tool_calls: [
              {
                name: "tool1",
                args: { someVal: 2 },
                id: "some 1",
              },
              {
                name: "tool2",
                args: { someVal: 2 },
                id: "some 2",
              },
            ],
          }),
        ],
      });

      const toolMessages = ((result?.messages as BaseMessage[]) || []).slice(
        -2
      ) as ToolMessage[];
      for (const toolMessage of toolMessages) {
        expect(toolMessage._getType()).toBe("tool");
        expect(["Tool 1: 2", "Tool 2: 2"]).toContain(toolMessage.content);
        expect(["some 1", "some 2"]).toContain(toolMessage.tool_call_id);
      }

      // Test mismatching tool lengths
      expect(() => {
        createReactAgent({
          llm: llm.bindTools([tool1]),
          tools: [tool1, tool2],
        });
      }).toThrow();

      // Test missing bound tools
      expect(() => {
        createReactAgent({
          llm: llm.bindTools([tool1]),
          tools: [tool2],
        });
      }).toThrow();
    }
  );
});

describe("createReactAgent with legacy messageModifier", () => {
  const tools = [new SearchAPI()];

  it("Can use string message modifier", async () => {
    const llm = new FakeToolCallingChatModel({
      responses: [
        new AIMessage({
          content: "result1",
          tool_calls: [
            {
              name: "search_api",
              id: "tool_abcd123",
              args: { query: "foo" },
            },
          ],
        }),
        new AIMessage("result2"),
      ],
    });

    const agent = createReactAgent({
      llm,
      tools,
      messageModifier: "You are a helpful assistant",
    });

    const result = await agent.invoke({
      messages: [new HumanMessage("Hello Input!")],
    });

    const expected = [
      new _AnyIdHumanMessage("Hello Input!"),
      new _AnyIdAIMessage({
        content: "result1",
        tool_calls: [
          { name: "search_api", id: "tool_abcd123", args: { query: "foo" } },
        ],
      }),
      new _AnyIdToolMessage({
        name: "search_api",
        content: "result for foo",
        tool_call_id: "tool_abcd123",
        artifact: undefined,
      }),
      new _AnyIdAIMessage("result2"),
    ];
    expect(result.messages).toEqual(expected);
  });

  it("Can use SystemMessage message modifier", async () => {
    const llm = new FakeToolCallingChatModel({
      responses: [
        new AIMessage({
          content: "result1",
          tool_calls: [
            {
              name: "search_api",
              id: "tool_abcd123",
              args: { query: "foo" },
            },
          ],
        }),
        new AIMessage("result2"),
      ],
    });

    const agent = createReactAgent({
      llm,
      tools,
      messageModifier: new SystemMessage("You are a helpful assistant"),
    });

    const result = await agent.invoke({
      messages: [],
    });
    const expected = [
      new _AnyIdAIMessage({
        content: "result1",
        tool_calls: [
          { name: "search_api", id: "tool_abcd123", args: { query: "foo" } },
        ],
      }),
      new _AnyIdToolMessage({
        name: "search_api",
        content: "result for foo",
        tool_call_id: "tool_abcd123",
        artifact: undefined,
      }),
      new _AnyIdAIMessage("result2"),
    ];
    expect(result.messages).toEqual(expected);
  });

  it("Can use a function as a message modifier", async () => {
    const llm = new FakeToolCallingChatModel({});

    const agent = createReactAgent({
      llm,
      tools,
      messageModifier: (messages) => {
        return [new AIMessage("foobar")].concat(messages);
      },
    });

    const result = await agent.invoke({
      messages: [],
    });
    const expected = [new _AnyIdAIMessage("foobar")];
    expect(result.messages).toEqual(expected);
  });

  it("Should respect a passed signal", async () => {
    const llm = new FakeToolCallingChatModel({
      responses: [
        new AIMessage({
          content: "result1",
          tool_calls: [
            {
              name: "search_api",
              id: "tool_abcd123",
              args: { query: "foo" },
            },
          ],
        }),
        new AIMessage("result2"),
      ],
      sleep: 500,
    });

    const agent = createReactAgent({
      llm,
      tools: [new SearchAPIWithArtifact()],
      messageModifier: "You are a helpful assistant",
    });

    const controller = new AbortController();

    setTimeout(() => controller.abort(), 100);

    await expect(async () => {
      await agent.invoke(
        {
          messages: [new HumanMessage("Hello Input!")],
        },
        {
          signal: controller.signal,
        }
      );
    }).rejects.toThrowError();
  });

  it("Works with tools that return content_and_artifact response format", async () => {
    const llm = new FakeToolCallingChatModel({
      responses: [
        new AIMessage({
          content: "result1",
          tool_calls: [
            {
              name: "search_api",
              id: "tool_abcd123",
              args: { query: "foo" },
            },
          ],
        }),
        new AIMessage("result2"),
      ],
    });

    const agent = createReactAgent({
      llm,
      tools: [new SearchAPIWithArtifact()],
      messageModifier: "You are a helpful assistant",
    });

    const result = await agent.invoke({
      messages: [new HumanMessage("Hello Input!")],
    });

    const expected = [
      new _AnyIdHumanMessage("Hello Input!"),
      new _AnyIdAIMessage({
        content: "result1",
        tool_calls: [
          { name: "search_api", id: "tool_abcd123", args: { query: "foo" } },
        ],
      }),
      new _AnyIdToolMessage({
        name: "search_api",
        content: "some response format",
        tool_call_id: "tool_abcd123",
        artifact: Buffer.from("123"),
      }),
      new _AnyIdAIMessage("result2"),
    ];
    expect(result.messages).toEqual(expected);
  });

  it("Can accept RunnableToolLike", async () => {
    const llm = new FakeToolCallingChatModel({
      responses: [
        new AIMessage({
          content: "result1",
          tool_calls: [
            {
              name: "search_api",
              id: "tool_abcd123",
              args: { query: "foo" },
            },
          ],
        }),
        new AIMessage("result2"),
      ],
    });

    // Instead of re-implementing the tool, wrap it in a RunnableLambda and
    // call `asTool` to create a RunnableToolLike.
    const searchApiTool = new SearchAPI();
    const runnableToolLikeTool = RunnableLambda.from<
      z.infer<typeof searchApiTool.schema>,
      ToolMessage
    >(async (input, config) => searchApiTool.invoke(input, config)).asTool({
      name: searchApiTool.name,
      description: searchApiTool.description,
      schema: searchApiTool.schema,
    });

    const agent = createReactAgent({
      llm,
      tools: [runnableToolLikeTool],
      messageModifier: "You are a helpful assistant",
    });

    const result = await agent.invoke({
      messages: [new HumanMessage("Hello Input!")],
    });

    const expected = [
      new _AnyIdHumanMessage("Hello Input!"),
      new _AnyIdAIMessage({
        content: "result1",
        tool_calls: [
          { name: "search_api", id: "tool_abcd123", args: { query: "foo" } },
        ],
      }),
      new _AnyIdToolMessage({
        name: "search_api",
        content: "result for foo",
        tool_call_id: "tool_abcd123",
      }),
      new _AnyIdAIMessage("result2"),
    ];
    expect(result.messages).toEqual(expected);
  });
});

describe("ToolNode", () => {
  it("Should support graceful error handling", async () => {
    const toolNode = new ToolNode([new SearchAPI()]);
    const res = await toolNode.invoke([
      new AIMessage({
        content: "",
        tool_calls: [{ name: "badtool", args: {}, id: "testid" }],
      }),
    ]);
    expect(res[0].content).toEqual(
      `Error: Tool "badtool" not found.\n Please fix your mistakes.`
    );
  });

  it("Should work when nested with a callback manager passed", async () => {
    const toolNode = new ToolNode([new SearchAPI()]);
    const wrapper = RunnableLambda.from(async (_) => {
      const res = await toolNode.invoke([
        new AIMessage({
          content: "",
          tool_calls: [
            { name: "search_api", args: { query: "foo" }, id: "testid" },
          ],
        }),
      ]);
      return res;
    });
    let runnableStartCount = 0;
    const callbackManager = new CallbackManager();
    callbackManager.addHandler(
      BaseCallbackHandler.fromMethods({
        handleChainStart: () => (runnableStartCount += 1),
        handleToolStart: () => (runnableStartCount += 1),
      })
    );
    await wrapper.invoke({}, { callbacks: callbackManager });
    expect(runnableStartCount).toEqual(2);
  });

  it("Should work in a state graph", async () => {
    const AgentAnnotation = Annotation.Root({
      messages: Annotation<BaseMessage[]>({
        reducer: messagesStateReducer,
        default: () => [],
      }),
      prop2: Annotation<string>,
    });

    const weatherTool = tool(
      async ({ query }) => {
        // This is a placeholder for the actual implementation
        if (
          query.toLowerCase().includes("sf") ||
          query.toLowerCase().includes("san francisco")
        ) {
          return "It's 60 degrees and foggy.";
        }
        return "It's 90 degrees and sunny.";
      },
      {
        name: "weather",
        description: "Call to get the current weather for a location.",
        schema: z.object({
          query: z.string().describe("The query to use in your search."),
        }),
      }
    );

    const aiMessage = new AIMessage({
      content: "",
      tool_calls: [
        {
          id: "call_1234",
          args: {
            query: "SF",
          },
          name: "weather",
          type: "tool_call",
        },
      ],
    });

    const aiMessage2 = new AIMessage({
      content: "FOO",
    });

    async function callModel(state: typeof AgentAnnotation.State) {
      // We return a list, because this will get added to the existing list
      if (state.messages.includes(aiMessage)) {
        return { messages: [aiMessage2] };
      }
      return { messages: [aiMessage] };
    }

    function shouldContinue({
      messages,
    }: typeof AgentAnnotation.State): "tools" | "__end__" {
      const lastMessage: AIMessage = messages[messages.length - 1];

      // If the LLM makes a tool call, then we route to the "tools" node
      if ((lastMessage.tool_calls?.length ?? 0) > 0) {
        return "tools";
      }
      // Otherwise, we stop (reply to the user)
      return "__end__";
    }

    const graph = new StateGraph(AgentAnnotation)
      .addNode("agent", callModel)
      .addNode("tools", new ToolNode([weatherTool]))
      .addEdge("__start__", "agent")
      .addConditionalEdges("agent", shouldContinue)
      .addEdge("tools", "agent")
      .compile();
    const res = await graph.invoke({
      messages: [],
    });
    const toolMessageId = res.messages[1].id;
    expect(res).toEqual({
      messages: [
        aiMessage,
        expect.objectContaining({
          id: toolMessageId,
          name: "weather",
          artifact: undefined,
          content: "It's 60 degrees and foggy.",
          tool_call_id: "call_1234",
        }),
        aiMessage2,
      ],
    });
  });
});

describe("MessagesAnnotation", () => {
  it("should assign ids properly and avoid duping added messages", async () => {
    const childGraph = new StateGraph(MessagesAnnotation)
      .addNode("duper", ({ messages }) => ({ messages }))
      .addNode("duper2", ({ messages }) => ({ messages }))
      .addEdge("__start__", "duper")
      .addEdge("duper", "duper2")
      .compile({ interruptBefore: ["duper2"] });
    const graph = new StateGraph(MessagesAnnotation)
      .addNode("duper", childGraph)
      .addNode("duper2", ({ messages }) => ({ messages }))
      .addEdge("__start__", "duper")
      .addEdge("duper", "duper2")
      .compile({ checkpointer: new MemorySaverAssertImmutable() });
    const res = await graph.invoke(
      { messages: [new HumanMessage("should be only one")] },
      { configurable: { thread_id: "1" } }
    );
    const res2 = await graph.invoke(null, {
      configurable: { thread_id: "1" },
    });

    expect(res.messages.length).toEqual(1);
    expect(res2.messages.length).toEqual(1);
  });
});

describe("messagesStateReducer", () => {
  it("should dedupe messages", () => {
    const deduped = messagesStateReducer(
      [new HumanMessage({ id: "foo", content: "bar" })],
      [new HumanMessage({ id: "foo", content: "bar2" })]
    );
    expect(deduped.length).toEqual(1);
    expect(deduped[0].content).toEqual("bar2");
  });

  it("should dedupe messages if there are dupes on the right", () => {
    const messages = [
      new HumanMessage({ id: "foo", content: "bar" }),
      new HumanMessage({ id: "foo", content: "bar2" }),
    ];
    const deduped = messagesStateReducer([], messages);
    expect(deduped.length).toEqual(1);
    expect(deduped[0].content).toEqual("bar2");
  });

  it("should apply right-side messages in order", () => {
    const messages = [
      new RemoveMessage({ id: "foo" }),
      new HumanMessage({ id: "foo", content: "bar" }),
      new HumanMessage({ id: "foo", content: "bar2" }),
    ];
    const deduped = messagesStateReducer(
      [new HumanMessage({ id: "foo", content: "bar3" })],
      messages
    );
    expect(deduped.length).toEqual(1);
    expect(deduped[0].content).toEqual("bar2");
  });
});<|MERGE_RESOLUTION|>--- conflicted
+++ resolved
@@ -403,11 +403,7 @@
 });
 
 describe("createReactAgent with bound tools", () => {
-<<<<<<< HEAD
-  it.each(["openai", "anthropic", "google"] as const)(
-=======
-  it.each(["openai", "anthropic", "bedrock"] as const)(
->>>>>>> 5ed1c624
+  it.each(["openai", "anthropic", "bedrock", "google"] as const)(
     "Can use bound tools and validate tool matching with %s style",
     async (toolStyle) => {
       const llm = new FakeToolCallingChatModel({

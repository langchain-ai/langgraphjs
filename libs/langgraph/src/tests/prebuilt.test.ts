--- conflicted
+++ resolved
@@ -1044,7 +1044,6 @@
   });
 });
 
-<<<<<<< HEAD
 describe("_shouldBindTools", () => {
   it.each(["openai", "anthropic", "google", "bedrock"] as const)(
     "Should determine when to bind tools - %s style",
@@ -1140,7 +1139,9 @@
       RunnableLambda.from((message) => message),
     ]);
     expect(() => _getModel(raisingSeq)).toThrow(Error);
-=======
+  });
+});
+
 describe("ToolNode with Commands", () => {
   it("can handle tools returning commands with dict input", async () => {
     // Tool that returns a Command
@@ -1581,6 +1582,5 @@
         graph: Command.PARENT,
       }),
     ]);
->>>>>>> 2a317f91
   });
 });
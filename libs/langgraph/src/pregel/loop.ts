import Deque from "double-ended-queue";
import type { RunnableConfig } from "@langchain/core/runnables";
import type { CallbackManagerForChainRun } from "@langchain/core/callbacks/manager";
import {
  BaseCheckpointSaver,
  Checkpoint,
  CheckpointTuple,
  copyCheckpoint,
  emptyCheckpoint,
  PendingWrite,
  CheckpointPendingWrite,
  CheckpointMetadata,
  All,
} from "@langchain/langgraph-checkpoint";
import {
  BaseChannel,
  createCheckpoint,
  emptyChannels,
} from "../channels/base.js";
import { PregelExecutableTask, StreamMode } from "./types.js";
import {
  CONFIG_KEY_READ,
  CONFIG_KEY_RESUMING,
  ERROR,
  INPUT,
  INTERRUPT,
} from "../constants.js";
import {
  _applyWrites,
  _prepareNextTasks,
  increment,
  shouldInterrupt,
  WritesProtocol,
} from "./algo.js";
import {
  gatherIterator,
  gatherIteratorSync,
  prefixGenerator,
} from "../utils.js";
import { mapInput, mapOutputUpdates, mapOutputValues } from "./io.js";
import { EmptyInputError, GraphInterrupt } from "../errors.js";
import { getNewChannelVersions } from "./utils.js";
<<<<<<< HEAD
import { mapDebugTasks, mapDebugCheckpoint } from "./debug.js";
import { PregelNode } from "./read.js";
=======
import {
  mapDebugTasks,
  mapDebugCheckpoint,
  mapDebugTaskResults,
} from "./debug.js";
>>>>>>> df6fcd8c

const INPUT_DONE = Symbol.for("INPUT_DONE");
const INPUT_RESUMING = Symbol.for("INPUT_RESUMING");
const DEFAULT_LOOP_LIMIT = 25;

export type PregelLoopInitializeParams = {
  // eslint-disable-next-line @typescript-eslint/no-explicit-any
  input?: any;
  config: RunnableConfig;
  checkpointer?: BaseCheckpointSaver;
<<<<<<< HEAD
=======
  // eslint-disable-next-line @typescript-eslint/no-explicit-any
  graph: PregelInterface<any, any>;
  outputKeys: string | string[];
  streamKeys: string | string[];
>>>>>>> df6fcd8c
  onBackgroundError: (e: Error) => void;
  outputKeys: string | string[];
  streamKeys: string | string[];
  nodes: Record<string, PregelNode>;
  channelSpecs: Record<string, BaseChannel>;
};

type PregelLoopParams = {
  // eslint-disable-next-line @typescript-eslint/no-explicit-any
  input?: any;
  config: RunnableConfig;
  checkpointer?: BaseCheckpointSaver;
  checkpoint: Checkpoint;
  checkpointMetadata: CheckpointMetadata;
  checkpointPreviousVersions: Record<string, string | number>;
  checkpointPendingWrites: CheckpointPendingWrite[];
  checkpointConfig: RunnableConfig;
  channels: Record<string, BaseChannel>;
  step: number;
  stop: number;
  outputKeys: string | string[];
  streamKeys: string | string[];
  onBackgroundError: (e: Error) => void;
  nodes: Record<string, PregelNode>;
};

export class PregelLoop {
  // eslint-disable-next-line @typescript-eslint/no-explicit-any
  protected input?: any;

  config: RunnableConfig;

  protected checkpointer?: BaseCheckpointSaver;

  protected checkpointerGetNextVersion: (
    current: number | undefined,
    channel: BaseChannel
  ) => number;

  channels: Record<string, BaseChannel>;

  protected checkpoint: Checkpoint;

  protected checkpointConfig: RunnableConfig;

  checkpointMetadata: CheckpointMetadata;

  protected checkpointPendingWrites: CheckpointPendingWrite[] = [];

  protected checkpointPreviousVersions: Record<string, string | number>;

  step: number;

  protected stop: number;

  protected outputKeys: string | string[];

  protected streamKeys: string | string[];

  protected nodes: Record<string, PregelNode>;

  status:
    | "pending"
    | "done"
    | "interrupt_before"
    | "interrupt_after"
    | "out_of_steps" = "pending";

  // eslint-disable-next-line @typescript-eslint/no-explicit-any
  tasks: PregelExecutableTask<any, any>[] = [];

  // eslint-disable-next-line @typescript-eslint/no-explicit-any
  stream: Deque<[StreamMode, any]> = new Deque();

  protected isNested: boolean;

  protected _putCheckpointPromise: Promise<unknown> = Promise.resolve();

  outputKeys: string | string[];

  streamKeys: string | string[];

  onBackgroundError: (e: Error) => void;

  get backgroundTasksPromise() {
    return this._putCheckpointPromise;
  }

  constructor(params: PregelLoopParams) {
    this.input = params.input;
    this.config = params.config;
    this.checkpointer = params.checkpointer;
    // TODO: if managed values no longer needs graph we can replace with
    // managed_specs, channel_specs
    if (this.checkpointer !== undefined) {
      this.checkpointerGetNextVersion = this.checkpointer.getNextVersion.bind(
        this.checkpointer
      );
    } else {
      this.checkpointerGetNextVersion = increment;
    }
    this.checkpoint = params.checkpoint;
    this.checkpointConfig = params.checkpointConfig;
    this.checkpointMetadata = params.checkpointMetadata;
    this.checkpointPreviousVersions = params.checkpointPreviousVersions;
    this.channels = params.channels;
    this.checkpointPendingWrites = params.checkpointPendingWrites;
    this.step = params.step;
    this.stop = params.stop;
    this.isNested = CONFIG_KEY_READ in (this.config.configurable ?? {});
    this.outputKeys = params.outputKeys;
    this.streamKeys = params.streamKeys;
<<<<<<< HEAD
    this.nodes = params.nodes;
=======
>>>>>>> df6fcd8c
    this.onBackgroundError = params.onBackgroundError;
  }

  static async initialize(params: PregelLoopInitializeParams) {
    const saved: CheckpointTuple = (await params.checkpointer?.getTuple(
      params.config
    )) ?? {
      config: params.config,
      checkpoint: emptyCheckpoint(),
      metadata: {
        source: "input",
        step: -2,
        writes: null,
      },
      pendingWrites: [],
    };
    const checkpointConfig = {
      ...params.config,
      ...saved.config,
      configurable: {
        ...params.config.configurable,
        ...saved.config.configurable,
      },
    };
    const checkpoint = copyCheckpoint(saved.checkpoint);
    const checkpointMetadata = { ...saved.metadata } as CheckpointMetadata;
    const checkpointPendingWrites = saved.pendingWrites ?? [];

    const channels = emptyChannels(params.channelSpecs, checkpoint);

    const step = (checkpointMetadata.step ?? 0) + 1;
    const stop =
      step + (params.config.recursionLimit ?? DEFAULT_LOOP_LIMIT) + 1;
    const checkpointPreviousVersions = { ...checkpoint.channel_versions };
    return new PregelLoop({
      input: params.input,
      config: params.config,
      checkpointer: params.checkpointer,
      checkpoint,
      checkpointMetadata,
      checkpointConfig,
      channels,
      step,
      stop,
      checkpointPreviousVersions,
      checkpointPendingWrites,
<<<<<<< HEAD
      outputKeys: params.outputKeys ?? [],
      streamKeys: params.streamKeys ?? [],
      nodes: params.nodes,
=======
      outputKeys: params.outputKeys,
      streamKeys: params.streamKeys,
>>>>>>> df6fcd8c
      onBackgroundError: params.onBackgroundError,
    });
  }

  protected async _checkpointerPutAfterPrevious(input: {
    config: RunnableConfig;
    checkpoint: Checkpoint;
    metadata: CheckpointMetadata;
    newVersions: Record<string, string | number>;
  }) {
    try {
      await this._putCheckpointPromise;
    } finally {
      this._putCheckpointPromise =
        this.checkpointer
          ?.put(
            input.config,
            input.checkpoint,
            input.metadata,
            input.newVersions
          )
          .catch(this.onBackgroundError) ?? Promise.resolve();
    }
  }

  /**
   * Put writes for a task, to be read by the next tick.
   * @param taskId
   * @param writes
   */
  putWrites(taskId: string, writes: PendingWrite<string>[]) {
    const pendingWrites: CheckpointPendingWrite<string>[] = writes.map(
      ([key, value]) => {
        return [taskId, key, value];
      }
    );
    this.checkpointPendingWrites.push(...pendingWrites);
    if (this.checkpointer !== undefined) {
      void this.checkpointer
        .putWrites(
          {
            ...this.checkpointConfig,
            configurable: {
              ...this.checkpointConfig.configurable,
              checkpoint_ns: this.config.configurable?.checkpoint_ns ?? "",
              checkpoint_id: this.checkpoint.id,
            },
          },
          writes,
          taskId
        )
        .catch(this.onBackgroundError);
    }
    const task = this.tasks.find((task) => task.id === taskId);
    if (task !== undefined) {
      this.stream.push(
        ...gatherIteratorSync(
          prefixGenerator(mapOutputUpdates(this.outputKeys, [task]), "updates")
        )
      );
      this.stream.push(
        ...gatherIteratorSync(
          prefixGenerator(
            mapDebugTaskResults(this.step, [[task, writes]], this.streamKeys),
            "debug"
          )
        )
      );
    }
  }

  /**
   * Execute a single iteration of the Pregel loop.
   * Returns true if more iterations are needed.
   * @param params
   */
  async tick(params: {
<<<<<<< HEAD
    inputKeys?: string | string[];
=======
>>>>>>> df6fcd8c
    interruptAfter: string[] | All;
    interruptBefore: string[] | All;
    manager?: CallbackManagerForChainRun;
  }): Promise<boolean> {
<<<<<<< HEAD
    const {
      inputKeys = [],
      interruptAfter = [],
      interruptBefore = [],
      manager,
    } = params;
=======
    const { interruptAfter = [], interruptBefore = [], manager } = params;
>>>>>>> df6fcd8c
    if (this.status !== "pending") {
      throw new Error(
        `Cannot tick when status is no longer "pending". Current status: "${this.status}"`
      );
    }
    if (![INPUT_DONE, INPUT_RESUMING].includes(this.input)) {
      await this._first(inputKeys);
    } else if (this.tasks.every((task) => task.writes.length > 0)) {
      const writes = this.tasks.flatMap((t) => t.writes);
      // All tasks have finished
      _applyWrites(
        this.checkpoint,
        this.channels,
        this.tasks,
        this.checkpointerGetNextVersion
      );
      // produce values output
      const valuesOutput = await gatherIterator(
        prefixGenerator(
          mapOutputValues(this.outputKeys, writes, this.channels),
          "values"
        )
      );
      this.stream.push(...valuesOutput);
      // clear pending writes
      this.checkpointPendingWrites = [];
<<<<<<< HEAD
=======
      const metadataWrites = mapOutputUpdates(
        this.outputKeys,
        this.tasks
      ).next().value;
>>>>>>> df6fcd8c
      await this._putCheckpoint({
        source: "loop",
        writes:
          mapOutputUpdates(this.outputKeys, this.tasks).next().value ?? null,
      });
      // after execution, check if we should interrupt
      if (shouldInterrupt(this.checkpoint, interruptAfter, this.tasks)) {
        this.status = "interrupt_after";
        if (this.isNested) {
          throw new GraphInterrupt();
        } else {
          return false;
        }
      }
    } else {
      return false;
    }
    if (this.step > this.stop) {
      this.status = "out_of_steps";
      return false;
    }

    const nextTasks = _prepareNextTasks(
      this.checkpoint,
      this.nodes,
      this.channels,
      this.config,
      true,
      {
        step: this.step,
        checkpointer: this.checkpointer,
        isResuming: this.input === INPUT_RESUMING,
        manager,
      }
    );
    this.tasks = nextTasks;

    // Produce debug output
    if (this.checkpointer) {
      this.stream.push(
        ...(await gatherIterator(
          prefixGenerator(
            mapDebugCheckpoint(
              this.step - 1, // printing checkpoint for previous step
              this.checkpointConfig,
              this.channels,
              this.streamKeys,
              this.checkpointMetadata,
              this.tasks,
              this.checkpointPendingWrites
            ),
            "debug"
          )
        ))
      );
    }

    if (this.tasks.length === 0) {
      this.status = "done";
      return false;
    }
    // if there are pending writes from a previous loop, apply them
    if (this.checkpointPendingWrites.length > 0) {
      for (const [tid, k, v] of this.checkpointPendingWrites) {
        if (k === ERROR || k === INTERRUPT) {
          continue;
        }
        const task = this.tasks.find((t) => t.id === tid);
        if (task) {
          task.writes.push([k, v]);
        }
      }
    }
    // if all tasks have finished, re-tick
    if (this.tasks.every((task) => task.writes.length > 0)) {
      return this.tick({
<<<<<<< HEAD
        inputKeys,
=======
>>>>>>> df6fcd8c
        interruptAfter,
        interruptBefore,
        manager,
      });
    }

    // Before execution, check if we should interrupt
    if (shouldInterrupt(this.checkpoint, interruptBefore, this.tasks)) {
      this.status = "interrupt_before";
      if (this.isNested) {
        throw new GraphInterrupt();
      } else {
        return false;
      }
    }
    // Produce debug output
    const debugOutput = await gatherIterator(
      prefixGenerator(mapDebugTasks(this.step, this.tasks), "debug")
    );
    this.stream.push(...debugOutput);

    return true;
  }

  /**
   * Resuming from previous checkpoint requires
   * - finding a previous checkpoint
   * - receiving None input (outer graph) or RESUMING flag (subgraph)
   */
  protected async _first(inputKeys: string | string[]) {
    const isResuming =
      (Object.keys(this.checkpoint.channel_versions).length !== 0 &&
        this.config.configurable?.[CONFIG_KEY_RESUMING] !== undefined) ||
      this.input === null;
    if (isResuming) {
      for (const channelName of Object.keys(this.channels)) {
        if (this.checkpoint.channel_versions[channelName] !== undefined) {
          const version = this.checkpoint.channel_versions[channelName];
          this.checkpoint.versions_seen[INTERRUPT] = {
            ...this.checkpoint.versions_seen[INTERRUPT],
            [channelName]: version,
          };
        }
      }
      // map inputs to channel updates
    } else {
      const inputWrites = await gatherIterator(mapInput(inputKeys, this.input));
      if (inputWrites.length === 0) {
        throw new EmptyInputError(
          `Received no input writes for ${JSON.stringify(inputKeys, null, 2)}`
        );
      }
      const discardTasks = _prepareNextTasks(
        this.checkpoint,
        this.nodes,
        this.channels,
        this.config,
        true,
        { step: this.step }
      );
      _applyWrites(
        this.checkpoint,
        this.channels,
        (discardTasks as WritesProtocol[]).concat([
          {
            name: INPUT,
            writes: inputWrites as PendingWrite[],
            triggers: [],
          },
        ]),
        this.checkpointerGetNextVersion
      );
      // save input checkpoint
      await this._putCheckpoint({
        source: "input",
        writes: this.input ?? null,
      });
    }
    // done with input
    this.input = isResuming ? INPUT_RESUMING : INPUT_DONE;
  }

  protected async _putCheckpoint(
    inputMetadata: Omit<CheckpointMetadata, "step">
  ) {
    // Assign step
    const metadata = {
      ...inputMetadata,
      step: this.step,
    };
    // Bail if no checkpointer
    if (this.checkpointer !== undefined) {
      // create new checkpoint
      this.checkpointMetadata = metadata;
      // child graphs keep at most one checkpoint per parent checkpoint
      // this is achieved by writing child checkpoints as progress is made
      // (so that error recovery / resuming from interrupt don't lose work)
      // but doing so always with an id equal to that of the parent checkpoint
      this.checkpoint = createCheckpoint(
        this.checkpoint,
        this.channels,
        this.step
        // id: this.isNested ? this.config.configurable?.checkpoint_id : undefined,
      );
      this.checkpointConfig = {
        ...this.checkpointConfig,
        configurable: {
          ...this.checkpointConfig.configurable,
          checkpoint_ns: this.config.configurable?.checkpoint_ns ?? "",
        },
      };
      const channelVersions = { ...this.checkpoint.channel_versions };
      const newVersions = getNewChannelVersions(
        this.checkpointPreviousVersions,
        channelVersions
      );
      this.checkpointPreviousVersions = channelVersions;
      // save it, without blocking
      // if there's a previous checkpoint save in progress, wait for it
      // ensuring checkpointers receive checkpoints in order
      void this._checkpointerPutAfterPrevious({
        config: { ...this.checkpointConfig },
        checkpoint: copyCheckpoint(this.checkpoint),
        metadata: { ...this.checkpointMetadata },
        newVersions,
      });
      this.checkpointConfig = {
        ...this.checkpointConfig,
        configurable: {
          ...this.checkpointConfig.configurable,
          checkpoint_id: this.checkpoint.id,
        },
      };
    }
    this.step += 1;
  }
}<|MERGE_RESOLUTION|>--- conflicted
+++ resolved
@@ -40,16 +40,8 @@
 import { mapInput, mapOutputUpdates, mapOutputValues } from "./io.js";
 import { EmptyInputError, GraphInterrupt } from "../errors.js";
 import { getNewChannelVersions } from "./utils.js";
-<<<<<<< HEAD
-import { mapDebugTasks, mapDebugCheckpoint } from "./debug.js";
+import { mapDebugTasks, mapDebugCheckpoint, mapDebugTaskResults } from "./debug.js";
 import { PregelNode } from "./read.js";
-=======
-import {
-  mapDebugTasks,
-  mapDebugCheckpoint,
-  mapDebugTaskResults,
-} from "./debug.js";
->>>>>>> df6fcd8c
 
 const INPUT_DONE = Symbol.for("INPUT_DONE");
 const INPUT_RESUMING = Symbol.for("INPUT_RESUMING");
@@ -60,13 +52,6 @@
   input?: any;
   config: RunnableConfig;
   checkpointer?: BaseCheckpointSaver;
-<<<<<<< HEAD
-=======
-  // eslint-disable-next-line @typescript-eslint/no-explicit-any
-  graph: PregelInterface<any, any>;
-  outputKeys: string | string[];
-  streamKeys: string | string[];
->>>>>>> df6fcd8c
   onBackgroundError: (e: Error) => void;
   outputKeys: string | string[];
   streamKeys: string | string[];
@@ -145,10 +130,6 @@
 
   protected _putCheckpointPromise: Promise<unknown> = Promise.resolve();
 
-  outputKeys: string | string[];
-
-  streamKeys: string | string[];
-
   onBackgroundError: (e: Error) => void;
 
   get backgroundTasksPromise() {
@@ -179,10 +160,7 @@
     this.isNested = CONFIG_KEY_READ in (this.config.configurable ?? {});
     this.outputKeys = params.outputKeys;
     this.streamKeys = params.streamKeys;
-<<<<<<< HEAD
     this.nodes = params.nodes;
-=======
->>>>>>> df6fcd8c
     this.onBackgroundError = params.onBackgroundError;
   }
 
@@ -229,14 +207,9 @@
       stop,
       checkpointPreviousVersions,
       checkpointPendingWrites,
-<<<<<<< HEAD
       outputKeys: params.outputKeys ?? [],
       streamKeys: params.streamKeys ?? [],
       nodes: params.nodes,
-=======
-      outputKeys: params.outputKeys,
-      streamKeys: params.streamKeys,
->>>>>>> df6fcd8c
       onBackgroundError: params.onBackgroundError,
     });
   }
@@ -314,24 +287,17 @@
    * @param params
    */
   async tick(params: {
-<<<<<<< HEAD
     inputKeys?: string | string[];
-=======
->>>>>>> df6fcd8c
     interruptAfter: string[] | All;
     interruptBefore: string[] | All;
     manager?: CallbackManagerForChainRun;
   }): Promise<boolean> {
-<<<<<<< HEAD
     const {
       inputKeys = [],
       interruptAfter = [],
       interruptBefore = [],
       manager,
     } = params;
-=======
-    const { interruptAfter = [], interruptBefore = [], manager } = params;
->>>>>>> df6fcd8c
     if (this.status !== "pending") {
       throw new Error(
         `Cannot tick when status is no longer "pending". Current status: "${this.status}"`
@@ -358,13 +324,6 @@
       this.stream.push(...valuesOutput);
       // clear pending writes
       this.checkpointPendingWrites = [];
-<<<<<<< HEAD
-=======
-      const metadataWrites = mapOutputUpdates(
-        this.outputKeys,
-        this.tasks
-      ).next().value;
->>>>>>> df6fcd8c
       await this._putCheckpoint({
         source: "loop",
         writes:
@@ -441,10 +400,7 @@
     // if all tasks have finished, re-tick
     if (this.tasks.every((task) => task.writes.length > 0)) {
       return this.tick({
-<<<<<<< HEAD
         inputKeys,
-=======
->>>>>>> df6fcd8c
         interruptAfter,
         interruptBefore,
         manager,

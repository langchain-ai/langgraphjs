import type { RunnableConfig } from "@langchain/core/runnables";
import type { CallbackManagerForChainRun } from "@langchain/core/callbacks/manager";
import { IterableReadableStream } from "@langchain/core/utils/stream";
import {
  BaseCheckpointSaver,
  Checkpoint,
  CheckpointTuple,
  copyCheckpoint,
  emptyCheckpoint,
  PendingWrite,
  CheckpointPendingWrite,
  CheckpointMetadata,
  All,
  BaseStore,
  AsyncBatchedStore,
  WRITES_IDX_MAP,
} from "@langchain/langgraph-checkpoint";

import {
  BaseChannel,
  createCheckpoint,
  emptyChannels,
} from "../channels/base.js";
import { PregelExecutableTask, StreamMode } from "./types.js";
import {
  _isCommand,
  CHECKPOINT_NAMESPACE_SEPARATOR,
  Command,
  CONFIG_KEY_CHECKPOINT_MAP,
  CONFIG_KEY_READ,
  CONFIG_KEY_RESUMING,
  CONFIG_KEY_STREAM,
  ERROR,
  INPUT,
  INTERRUPT,
  RESUME,
  TAG_HIDDEN,
} from "../constants.js";
import {
  _applyWrites,
  _prepareNextTasks,
  increment,
  shouldInterrupt,
  WritesProtocol,
} from "./algo.js";
import {
  gatherIterator,
  gatherIteratorSync,
  prefixGenerator,
} from "../utils.js";
import {
  mapCommand,
  mapInput,
  mapOutputUpdates,
  mapOutputValues,
  readChannels,
} from "./io.js";
import {
  getSubgraphsSeenSet,
  EmptyInputError,
  GraphInterrupt,
  isGraphInterrupt,
  MultipleSubgraphsError,
} from "../errors.js";
import { getNewChannelVersions, patchConfigurable } from "./utils/index.js";
import {
  mapDebugTasks,
  mapDebugCheckpoint,
  mapDebugTaskResults,
} from "./debug.js";
import { PregelNode } from "./read.js";
import { ManagedValueMapping, WritableManagedValue } from "../managed/base.js";
import { LangGraphRunnableConfig } from "./runnable_types.js";

const INPUT_DONE = Symbol.for("INPUT_DONE");
const INPUT_RESUMING = Symbol.for("INPUT_RESUMING");
const DEFAULT_LOOP_LIMIT = 25;

// [namespace, streamMode, payload]
export type StreamChunk = [string[], StreamMode, unknown];

export type PregelLoopInitializeParams = {
  // eslint-disable-next-line @typescript-eslint/no-explicit-any
  input?: any | Command;
  config: RunnableConfig;
  checkpointer?: BaseCheckpointSaver;
  outputKeys: string | string[];
  streamKeys: string | string[];
  nodes: Record<string, PregelNode>;
  channelSpecs: Record<string, BaseChannel>;
  managed: ManagedValueMapping;
  stream: IterableReadableWritableStream;
  store?: BaseStore;
  checkSubgraphs?: boolean;
};

type PregelLoopParams = {
  // eslint-disable-next-line @typescript-eslint/no-explicit-any
  input?: any | Command;
  config: RunnableConfig;
  checkpointer?: BaseCheckpointSaver;
  checkpoint: Checkpoint;
  checkpointMetadata: CheckpointMetadata;
  checkpointPreviousVersions: Record<string, string | number>;
  checkpointPendingWrites: CheckpointPendingWrite[];
  checkpointConfig: RunnableConfig;
  channels: Record<string, BaseChannel>;
  managed: ManagedValueMapping;
  step: number;
  stop: number;
  outputKeys: string | string[];
  streamKeys: string | string[];
  nodes: Record<string, PregelNode>;
  checkpointNamespace: string[];
  skipDoneTasks: boolean;
  isNested: boolean;
  stream: IterableReadableWritableStream;
  store?: AsyncBatchedStore;
  prevCheckpointConfig: RunnableConfig | undefined;
};

export class IterableReadableWritableStream extends IterableReadableStream<StreamChunk> {
  modes: Set<StreamMode>;

  private controller: ReadableStreamDefaultController;

  private passthroughFn?: (chunk: StreamChunk) => void;

  constructor(params: {
    passthroughFn?: (chunk: StreamChunk) => void;
    modes: Set<StreamMode>;
  }) {
    let streamControllerPromiseResolver: (
      controller: ReadableStreamDefaultController
    ) => void;
    const streamControllerPromise: Promise<ReadableStreamDefaultController> =
      new Promise<ReadableStreamDefaultController>((resolve) => {
        streamControllerPromiseResolver = resolve;
      });

    super({
      start: (controller) => {
        streamControllerPromiseResolver!(controller);
      },
    });

    // .start() will always be called before the stream can be interacted
    // with anyway
    void streamControllerPromise.then((controller) => {
      this.controller = controller;
    });

    this.passthroughFn = params.passthroughFn;
    this.modes = params.modes;
  }

  push(chunk: StreamChunk) {
    this.passthroughFn?.(chunk);
    this.controller.enqueue(chunk);
  }

  close() {
    try {
      this.controller.close();
    } catch (e) {
      // pass
    }
  }

  // eslint-disable-next-line @typescript-eslint/no-explicit-any
  error(e: any) {
    this.controller.error(e);
  }
}

function createDuplexStream(...streams: IterableReadableWritableStream[]) {
  return new IterableReadableWritableStream({
    passthroughFn: (value: StreamChunk) => {
      for (const stream of streams) {
        if (stream.modes.has(value[1])) {
          stream.push(value);
        }
      }
    },
    modes: new Set(streams.flatMap((s) => Array.from(s.modes))),
  });
}

export class PregelLoop {
  // eslint-disable-next-line @typescript-eslint/no-explicit-any
  protected input?: any | Command;

  // eslint-disable-next-line @typescript-eslint/no-explicit-any
  output: any;

  config: LangGraphRunnableConfig;

  protected checkpointer?: BaseCheckpointSaver;

  protected checkpointerGetNextVersion: (
    current: number | undefined,
    channel: BaseChannel
  ) => number;

  channels: Record<string, BaseChannel>;

  managed: ManagedValueMapping;

  protected checkpoint: Checkpoint;

  protected checkpointConfig: RunnableConfig;

  checkpointMetadata: CheckpointMetadata;

  protected checkpointNamespace: string[];

  protected checkpointPendingWrites: CheckpointPendingWrite[] = [];

  protected checkpointPreviousVersions: Record<string, string | number>;

  step: number;

  protected stop: number;

  protected outputKeys: string | string[];

  protected streamKeys: string | string[];

  protected nodes: Record<string, PregelNode>;

  protected skipDoneTasks: boolean;

  protected prevCheckpointConfig: RunnableConfig | undefined;

  status:
    | "pending"
    | "done"
    | "interrupt_before"
    | "interrupt_after"
    | "out_of_steps" = "pending";

  // eslint-disable-next-line @typescript-eslint/no-explicit-any
  tasks: Record<string, PregelExecutableTask<any, any>> = {};

  // eslint-disable-next-line @typescript-eslint/no-explicit-any
  stream: IterableReadableWritableStream;

  checkpointerPromises: Promise<unknown>[] = [];

  isNested: boolean;

  protected _checkpointerChainedPromise: Promise<unknown> = Promise.resolve();

  store?: AsyncBatchedStore;

  constructor(params: PregelLoopParams) {
    this.input = params.input;
    this.checkpointer = params.checkpointer;
    // TODO: if managed values no longer needs graph we can replace with
    // managed_specs, channel_specs
    if (this.checkpointer !== undefined) {
      this.checkpointerGetNextVersion = this.checkpointer.getNextVersion.bind(
        this.checkpointer
      );
    } else {
      this.checkpointerGetNextVersion = increment;
    }
    this.checkpoint = params.checkpoint;
    this.checkpointMetadata = params.checkpointMetadata;
    this.checkpointPreviousVersions = params.checkpointPreviousVersions;
    this.channels = params.channels;
    this.managed = params.managed;
    this.checkpointPendingWrites = params.checkpointPendingWrites;
    this.step = params.step;
    this.stop = params.stop;
    this.config = params.config;
    this.checkpointConfig = params.checkpointConfig;
    this.isNested = params.isNested;
    this.outputKeys = params.outputKeys;
    this.streamKeys = params.streamKeys;
    this.nodes = params.nodes;
    this.skipDoneTasks = params.skipDoneTasks;
    this.store = params.store;
    this.stream = params.stream;
    this.checkpointNamespace = params.checkpointNamespace;
    this.prevCheckpointConfig = params.prevCheckpointConfig;
  }

  static async initialize(params: PregelLoopInitializeParams) {
    let { config, stream } = params;
    const { checkSubgraphs = true } = params;
    if (
      stream !== undefined &&
      config.configurable?.[CONFIG_KEY_STREAM] !== undefined
    ) {
      stream = createDuplexStream(
        stream,
        config.configurable[CONFIG_KEY_STREAM]
      );
    }
    const skipDoneTasks = config.configurable
      ? !("checkpoint_id" in config.configurable)
      : true;
    const isNested = CONFIG_KEY_READ in (config.configurable ?? {});
    if (
      !isNested &&
      config.configurable?.checkpoint_ns !== undefined &&
      config.configurable?.checkpoint_ns !== ""
    ) {
      config = patchConfigurable(config, {
        checkpoint_ns: "",
        checkpoint_id: undefined,
      });
    }
    let checkpointConfig = config;
    if (
      config.configurable?.[CONFIG_KEY_CHECKPOINT_MAP] !== undefined &&
      config.configurable?.[CONFIG_KEY_CHECKPOINT_MAP]?.[
        config.configurable?.checkpoint_ns
      ]
    ) {
      checkpointConfig = patchConfigurable(config, {
        checkpoint_id:
          config.configurable[CONFIG_KEY_CHECKPOINT_MAP][
            config.configurable?.checkpoint_ns
          ],
      });
    }
    const checkpointNamespace =
      config.configurable?.checkpoint_ns?.split(
        CHECKPOINT_NAMESPACE_SEPARATOR
      ) ?? [];

    const saved: CheckpointTuple = (await params.checkpointer?.getTuple(
      checkpointConfig
    )) ?? {
      config,
      checkpoint: emptyCheckpoint(),
      metadata: {
        source: "input",
        step: -2,
        writes: null,
        parents: {},
      },
      pendingWrites: [],
    };
    checkpointConfig = {
      ...config,
      ...saved.config,
      configurable: {
        checkpoint_ns: "",
        ...config.configurable,
        ...saved.config.configurable,
      },
    };
    const prevCheckpointConfig = saved.parentConfig;
    const checkpoint = copyCheckpoint(saved.checkpoint);
    const checkpointMetadata = { ...saved.metadata } as CheckpointMetadata;
    const checkpointPendingWrites = saved.pendingWrites ?? [];

    const channels = emptyChannels(params.channelSpecs, checkpoint);

    const step = (checkpointMetadata.step ?? 0) + 1;
    const stop = step + (config.recursionLimit ?? DEFAULT_LOOP_LIMIT) + 1;
    const checkpointPreviousVersions = { ...checkpoint.channel_versions };

    const store = params.store
      ? new AsyncBatchedStore(params.store)
      : undefined;
    if (store) {
      // Start the store. This is a batch store, so it will run continuously
      store.start();
    }
    if (checkSubgraphs && isNested && params.checkpointer !== undefined) {
      if (getSubgraphsSeenSet().has(config.configurable?.checkpoint_ns)) {
        throw new MultipleSubgraphsError(
          [
            "Detected the same subgraph called multiple times by the same node.",
            "This is not allowed if checkpointing is enabled.",
            "",
            `You can disable checkpointing for a subgraph by compiling it with ".compile({ checkpointer: false });"`,
          ].join("\n"),
          {
            lc_error_code: "MULTIPLE_SUBGRAPHS",
          }
        );
      } else {
        getSubgraphsSeenSet().add(config.configurable?.checkpoint_ns);
      }
    }
    return new PregelLoop({
      input: params.input,
      config,
      checkpointer: params.checkpointer,
      checkpoint,
      checkpointMetadata,
      checkpointConfig,
      prevCheckpointConfig,
      checkpointNamespace,
      channels,
      managed: params.managed,
      isNested,
      skipDoneTasks,
      step,
      stop,
      checkpointPreviousVersions,
      checkpointPendingWrites,
      outputKeys: params.outputKeys ?? [],
      streamKeys: params.streamKeys ?? [],
      nodes: params.nodes,
      stream,
      store,
    });
  }

  protected _checkpointerPutAfterPrevious(input: {
    config: RunnableConfig;
    checkpoint: Checkpoint;
    metadata: CheckpointMetadata;
    newVersions: Record<string, string | number>;
  }) {
    this._checkpointerChainedPromise = this._checkpointerChainedPromise.then(
      () => {
        return this.checkpointer?.put(
          input.config,
          input.checkpoint,
          input.metadata,
          input.newVersions
        );
      }
    );
    this.checkpointerPromises.push(this._checkpointerChainedPromise);
  }

  // eslint-disable-next-line @typescript-eslint/no-explicit-any
  protected async updateManagedValues(key: string, values: any[]) {
    const mv = this.managed.get(key);
    if (mv && "update" in mv && typeof mv.update === "function") {
      await (mv as WritableManagedValue).update(values);
    }
  }

  /**
   * Put writes for a task, to be read by the next tick.
   * @param taskId
   * @param writes
   */
  putWrites(taskId: string, writes: PendingWrite<string>[]) {
    let writesCopy = writes;
    if (writesCopy.length === 0) {
      return;
    }

    // deduplicate writes to special channels, last write wins
    if (writesCopy.every(([key]) => key in WRITES_IDX_MAP)) {
      writesCopy = Array.from(
        new Map(writesCopy.map((w) => [w[0], w])).values()
      );
    }
    // save writes
    for (const [c, v] of writesCopy) {
      if (c in WRITES_IDX_MAP) {
        const idx = this.checkpointPendingWrites.findIndex(
          (w) => w[0] === taskId && w[1] === c
        );
        if (idx !== -1) {
          this.checkpointPendingWrites[idx] = [taskId, c, v];
        } else {
          this.checkpointPendingWrites.push([taskId, c, v]);
        }
      }
    }

    const putWritePromise = this.checkpointer?.putWrites(
      {
        ...this.checkpointConfig,
        configurable: {
          ...this.checkpointConfig.configurable,
          checkpoint_ns: this.config.configurable?.checkpoint_ns ?? "",
          checkpoint_id: this.checkpoint.id,
        },
      },
      writesCopy,
      taskId
    );
    if (putWritePromise !== undefined) {
      this.checkpointerPromises.push(putWritePromise);
    }

    if (this.tasks) {
      this._outputWrites(taskId, writesCopy);
    }
  }

  _outputWrites(taskId: string, writes: [string, unknown][], cached = false) {
    const task = this.tasks[taskId];
    if (task !== undefined) {
      if (
        task.config !== undefined &&
        (task.config.tags ?? []).includes(TAG_HIDDEN)
      ) {
        return;
      }
      if (
        writes.length > 0 &&
        writes[0][0] !== ERROR &&
        writes[0][0] !== INTERRUPT
      ) {
        this._emit(
          gatherIteratorSync(
            prefixGenerator(
              mapOutputUpdates(this.outputKeys, [[task, writes]], cached),
              "updates"
            )
          )
        );
      }
      if (!cached) {
        this._emit(
          gatherIteratorSync(
            prefixGenerator(
              mapDebugTaskResults(this.step, [[task, writes]], this.streamKeys),
              "debug"
            )
          )
        );
      }
    }
  }

  /**
   * Execute a single iteration of the Pregel loop.
   * Returns true if more iterations are needed.
   * @param params
   */
  async tick(params: {
    inputKeys?: string | string[];
    interruptAfter: string[] | All;
    interruptBefore: string[] | All;
    manager?: CallbackManagerForChainRun;
  }): Promise<boolean> {
    let tickError: Error | undefined;
    try {
      if (this.store && !this.store.isRunning) {
        this.store?.start();
      }
      const {
        inputKeys = [],
        interruptAfter = [],
        interruptBefore = [],
        manager,
      } = params;
      if (this.status !== "pending") {
        throw new Error(
          `Cannot tick when status is no longer "pending". Current status: "${this.status}"`
        );
      }
      if (![INPUT_DONE, INPUT_RESUMING].includes(this.input)) {
        await this._first(inputKeys);
      } else if (
        Object.values(this.tasks).every(
          (task) =>
            task.writes.filter(([c]) => !(c in WRITES_IDX_MAP)).length > 0
        )
      ) {
        const writes = Object.values(this.tasks).flatMap((t) => t.writes);
        // All tasks have finished
        const managedValueWrites = _applyWrites(
          this.checkpoint,
          this.channels,
          Object.values(this.tasks),
          this.checkpointerGetNextVersion
        );
        for (const [key, values] of Object.entries(managedValueWrites)) {
          await this.updateManagedValues(key, values);
        }
        // produce values output
        const valuesOutput = await gatherIterator(
          prefixGenerator(
            mapOutputValues(this.outputKeys, writes, this.channels),
            "values"
          )
        );
        this._emit(valuesOutput);
        // clear pending writes
        this.checkpointPendingWrites = [];
        await this._putCheckpoint({
          source: "loop",
          writes:
            mapOutputUpdates(
              this.outputKeys,
              Object.values(this.tasks).map((task) => [task, task.writes])
            ).next().value ?? null,
        });
        // after execution, check if we should interrupt
        if (
          shouldInterrupt(
            this.checkpoint,
            interruptAfter,
            Object.values(this.tasks)
          )
        ) {
          this.status = "interrupt_after";
          if (this.isNested) {
            throw new GraphInterrupt();
          } else {
            return false;
          }
        }
      } else {
        return false;
      }
      if (this.step > this.stop) {
        this.status = "out_of_steps";
        return false;
      }

      const nextTasks = _prepareNextTasks(
        this.checkpoint,
        this.checkpointPendingWrites,
        this.nodes,
        this.channels,
        this.managed,
        this.config,
        true,
        {
          step: this.step,
          checkpointer: this.checkpointer,
          isResuming: this.input === INPUT_RESUMING,
          manager,
          store: this.store,
        }
      );
      this.tasks = nextTasks;

      // Produce debug output
      if (this.checkpointer) {
        this._emit(
          await gatherIterator(
            prefixGenerator(
              mapDebugCheckpoint(
                this.step - 1, // printing checkpoint for previous step
                this.checkpointConfig,
                this.channels,
                this.streamKeys,
                this.checkpointMetadata,
                Object.values(this.tasks),
                this.checkpointPendingWrites,
                this.prevCheckpointConfig
              ),
              "debug"
            )
          )
        );
      }

      if (Object.values(this.tasks).length === 0) {
        this.status = "done";
        return false;
      }
      // if there are pending writes from a previous loop, apply them
      if (this.skipDoneTasks && this.checkpointPendingWrites.length > 0) {
        for (const [tid, k, v] of this.checkpointPendingWrites) {
          if (k === ERROR || k === INTERRUPT || k === RESUME) {
            continue;
          }
          const task = Object.values(this.tasks).find((t) => t.id === tid);
          if (task) {
            task.writes.push([k, v]);
          }
        }
        for (const task of Object.values(this.tasks)) {
          if (task.writes.length > 0) {
            this._outputWrites(task.id, task.writes, true);
          }
        }
      }
      // if all tasks have finished, re-tick
      if (Object.values(this.tasks).every((task) => task.writes.length > 0)) {
        return this.tick({
          inputKeys,
          interruptAfter,
          interruptBefore,
          manager,
        });
      }

      // Before execution, check if we should interrupt
      if (
        shouldInterrupt(
          this.checkpoint,
          interruptBefore,
          Object.values(this.tasks)
        )
      ) {
        this.status = "interrupt_before";
        if (this.isNested) {
          throw new GraphInterrupt();
        } else {
          return false;
        }
      }
      // Produce debug output
      const debugOutput = await gatherIterator(
        prefixGenerator(
          mapDebugTasks(this.step, Object.values(this.tasks)),
          "debug"
        )
      );
      this._emit(debugOutput);

      return true;
    } catch (e) {
      tickError = e as Error;
      if (!this._suppressInterrupt(tickError)) {
        throw tickError;
      } else {
        this.output = readChannels(this.channels, this.outputKeys);
      }
      return false;
    } finally {
      if (tickError === undefined) {
        this.output = readChannels(this.channels, this.outputKeys);
      }
    }
  }

  protected _suppressInterrupt(e?: Error): boolean {
    return isGraphInterrupt(e) && !this.isNested;
  }

  /**
   * Resuming from previous checkpoint requires
   * - finding a previous checkpoint
   * - receiving None input (outer graph) or RESUMING flag (subgraph)
   */
  protected async _first(inputKeys: string | string[]) {
    const isResuming =
      Object.keys(this.checkpoint.channel_versions).length !== 0 &&
      (this.config.configurable?.[CONFIG_KEY_RESUMING] !== undefined ||
        this.input === null ||
        _isCommand(this.input));
    if (_isCommand(this.input)) {
      const writes: { [key: string]: PendingWrite[] } = {};
      // group writes by task id
      for (const [tid, key, value] of mapCommand(this.input)) {
        if (writes[tid] === undefined) {
          writes[tid] = [];
        }
        writes[tid].push([key, value]);
      }
      if (Object.keys(writes).length === 0) {
        throw new EmptyInputError("Received empty Command input");
      }
      // save writes
      for (const [tid, ws] of Object.entries(writes)) {
        this.putWrites(tid, ws);
      }
    }
    if (isResuming) {
      for (const channelName of Object.keys(this.channels)) {
        if (this.checkpoint.channel_versions[channelName] !== undefined) {
          const version = this.checkpoint.channel_versions[channelName];
          this.checkpoint.versions_seen[INTERRUPT] = {
            ...this.checkpoint.versions_seen[INTERRUPT],
            [channelName]: version,
          };
        }
      }
      // produce values output
      const valuesOutput = await gatherIterator(
        prefixGenerator(
          mapOutputValues(this.outputKeys, true, this.channels),
          "values"
        )
      );
      this._emit(valuesOutput);
<<<<<<< HEAD
    } else if (_isCommand(this.input)) {
      const writes: { [key: string]: PendingWrite[] } = {};
      // group writes by task id
      for (const [tid, key, value] of mapCommand(
        this.input,
        this.checkpointPendingWrites
      )) {
        if (writes[tid] === undefined) {
          writes[tid] = [];
        }
        writes[tid].push([key, value]);
      }
      if (Object.keys(writes).length === 0) {
        throw new EmptyInputError("Received empty Command input");
      }
      // save writes
      for (const [tid, ws] of Object.entries(writes)) {
        this.putWrites(tid, ws);
      }
=======
>>>>>>> dccfc1e8
    } else {
      // map inputs to channel updates
      const inputWrites = await gatherIterator(mapInput(inputKeys, this.input));
      if (inputWrites.length === 0) {
        throw new EmptyInputError(
          `Received no input writes for ${JSON.stringify(inputKeys, null, 2)}`
        );
      }
      const discardTasks = _prepareNextTasks(
        this.checkpoint,
        this.checkpointPendingWrites,
        this.nodes,
        this.channels,
        this.managed,
        this.config,
        true,
        { step: this.step }
      );
      _applyWrites(
        this.checkpoint,
        this.channels,
        (Object.values(discardTasks) as WritesProtocol[]).concat([
          {
            name: INPUT,
            writes: inputWrites as PendingWrite[],
            triggers: [],
          },
        ]),
        this.checkpointerGetNextVersion
      );
      // save input checkpoint
      await this._putCheckpoint({
        source: "input",
        writes: Object.fromEntries(inputWrites),
      });
    }
    // done with input
    this.input = isResuming ? INPUT_RESUMING : INPUT_DONE;
    if (!this.isNested) {
      this.config = patchConfigurable(this.config, {
        [CONFIG_KEY_RESUMING]: isResuming,
      });
    }
  }

  protected _emit(values: [StreamMode, unknown][]) {
    for (const chunk of values) {
      if (this.stream.modes.has(chunk[0])) {
        this.stream.push([this.checkpointNamespace, ...chunk]);
      }
    }
  }

  protected async _putCheckpoint(
    inputMetadata: Omit<CheckpointMetadata, "step" | "parents">
  ) {
    // Assign step
    const metadata = {
      ...inputMetadata,
      step: this.step,
      parents: this.config.configurable?.[CONFIG_KEY_CHECKPOINT_MAP] ?? {},
    };
    // Bail if no checkpointer
    if (this.checkpointer !== undefined) {
      // store the previous checkpoint config for debug events
      this.prevCheckpointConfig = this.checkpointConfig?.configurable
        ?.checkpoint_id
        ? this.checkpointConfig
        : undefined;

      // create new checkpoint
      this.checkpointMetadata = metadata;
      // child graphs keep at most one checkpoint per parent checkpoint
      // this is achieved by writing child checkpoints as progress is made
      // (so that error recovery / resuming from interrupt don't lose work)
      // but doing so always with an id equal to that of the parent checkpoint
      this.checkpoint = createCheckpoint(
        this.checkpoint,
        this.channels,
        this.step
      );
      this.checkpointConfig = {
        ...this.checkpointConfig,
        configurable: {
          ...this.checkpointConfig.configurable,
          checkpoint_ns: this.config.configurable?.checkpoint_ns ?? "",
        },
      };
      const channelVersions = { ...this.checkpoint.channel_versions };
      const newVersions = getNewChannelVersions(
        this.checkpointPreviousVersions,
        channelVersions
      );
      this.checkpointPreviousVersions = channelVersions;
      // save it, without blocking
      // if there's a previous checkpoint save in progress, wait for it
      // ensuring checkpointers receive checkpoints in order
      void this._checkpointerPutAfterPrevious({
        config: { ...this.checkpointConfig },
        checkpoint: copyCheckpoint(this.checkpoint),
        metadata: { ...this.checkpointMetadata },
        newVersions,
      });
      this.checkpointConfig = {
        ...this.checkpointConfig,
        configurable: {
          ...this.checkpointConfig.configurable,
          checkpoint_id: this.checkpoint.id,
        },
      };
    }
    this.step += 1;
  }
}<|MERGE_RESOLUTION|>--- conflicted
+++ resolved
@@ -775,28 +775,6 @@
         )
       );
       this._emit(valuesOutput);
-<<<<<<< HEAD
-    } else if (_isCommand(this.input)) {
-      const writes: { [key: string]: PendingWrite[] } = {};
-      // group writes by task id
-      for (const [tid, key, value] of mapCommand(
-        this.input,
-        this.checkpointPendingWrites
-      )) {
-        if (writes[tid] === undefined) {
-          writes[tid] = [];
-        }
-        writes[tid].push([key, value]);
-      }
-      if (Object.keys(writes).length === 0) {
-        throw new EmptyInputError("Received empty Command input");
-      }
-      // save writes
-      for (const [tid, ws] of Object.entries(writes)) {
-        this.putWrites(tid, ws);
-      }
-=======
->>>>>>> dccfc1e8
     } else {
       // map inputs to channel updates
       const inputWrites = await gatherIterator(mapInput(inputKeys, this.input));

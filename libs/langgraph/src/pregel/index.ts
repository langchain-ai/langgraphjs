--- conflicted
+++ resolved
@@ -53,11 +53,8 @@
   Command,
   NULL_TASK_ID,
   INPUT,
-<<<<<<< HEAD
   RESUME,
-=======
   PUSH,
->>>>>>> dccfc1e8
 } from "../constants.js";
 import {
   PregelExecutableTask,

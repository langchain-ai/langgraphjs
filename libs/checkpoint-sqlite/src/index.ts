--- conflicted
+++ resolved
@@ -397,24 +397,14 @@
   ): Promise<RunnableConfig> {
     this.setup();
 
-<<<<<<< HEAD
+    if (!config.configurable) {
+      throw new Error("Empty configuration supplied.");
+    }
+
     const thread_id = config.configurable?.thread_id;
     const checkpoint_ns = config.configurable?.checkpoint_ns ?? "";
     const parent_checkpoint_id = config.configurable?.checkpoint_id;
 
-=======
->>>>>>> 568ff23b
-    if (!config.configurable) {
-      throw new Error("Empty configuration supplied.");
-    }
-
-<<<<<<< HEAD
-    if (!thread_id) {
-      throw new Error("Missing thread_id field in config.configurable.");
-    }
-
-    const [type1, serializedCheckpoint] = this.serde.dumpsTyped(checkpoint);
-=======
     if (!config.configurable?.thread_id) {
       throw new Error("Missing thread_id field in config.configurable.");
     }
@@ -424,7 +414,6 @@
 
     const [type1, serializedCheckpoint] =
       this.serde.dumpsTyped(preparedCheckpoint);
->>>>>>> 568ff23b
     const [type2, serializedMetadata] = this.serde.dumpsTyped(metadata);
     if (type1 !== type2) {
       throw new Error(
